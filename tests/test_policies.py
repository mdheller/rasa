--- conflicted
+++ resolved
@@ -95,21 +95,14 @@
         return featurizer
 
     @pytest.fixture(scope="module")
-<<<<<<< HEAD
-    async def trained_policy(self, featurizer):
-        default_domain = Domain.load(DEFAULT_DOMAIN_PATH)
-        policy = self.create_policy(featurizer)
-        training_trackers = await train_trackers(default_domain)
-=======
     def priority(self):
         return 1
 
     @pytest.fixture(scope="module")
-    def trained_policy(self, featurizer, priority):
+    async def trained_policy(self, featurizer, priority):
         default_domain = Domain.load(DEFAULT_DOMAIN_PATH)
         policy = self.create_policy(featurizer, priority)
-        training_trackers = train_trackers(default_domain)
->>>>>>> 88a4e142
+        training_trackers = await train_trackers(default_domain)
         policy.train(training_trackers, default_domain)
         return policy
 
@@ -295,16 +288,8 @@
         assert mock_search.call_count == 0
         assert policy.model != 'mockmodel'
 
-<<<<<<< HEAD
-    def test_cv_param_grid_none_triggers_search_without_params(self,
-                                                               mock_search,
-                                                               default_domain,
-                                                               trackers,
-                                                               featurizer):
-=======
     def test_cv_not_none_param_grid_none_triggers_search_without_params(
             self, mock_search, default_domain, trackers, featurizer, priority):
->>>>>>> 88a4e142
 
         policy = self.create_policy(featurizer=featurizer, priority=priority,
                                     cv=3)
@@ -315,16 +300,8 @@
         assert mock_search.call_args_list[0][1]['param_grid'] == {}
         assert policy.model == 'mockmodel'
 
-<<<<<<< HEAD
-    def test_cv_param_grid_triggers_search_with_params(self,
-                                                       mock_search,
-                                                       default_domain,
-                                                       trackers,
-                                                       featurizer):
-=======
     def test_cv_not_none_param_grid_none_triggers_search_with_params(
             self, mock_search, default_domain, trackers, featurizer, priority):
->>>>>>> 88a4e142
         param_grid = {'n_estimators': 50}
         policy = self.create_policy(
             featurizer=featurizer,
@@ -339,13 +316,8 @@
         assert mock_search.call_args_list[0][1]['param_grid'] == param_grid
         assert policy.model == 'mockmodel'
 
-<<<<<<< HEAD
-    def test_missing_classes_filled_correctly(self, default_domain, trackers,
-                                              tracker, featurizer):
-=======
     def test_missing_classes_filled_correctly(
             self, default_domain, trackers, tracker, featurizer, priority):
->>>>>>> 88a4e142
         # Pretend that a couple of classes are missing and check that
         # those classes are predicted as 0, while the other class
         # probabilities are predicted normally.
@@ -387,16 +359,10 @@
         policy.train(trackers, domain=default_domain)
         assert policy.model.C == 123
 
-<<<<<<< HEAD
-    def test_train_with_shuffle_false(self,
-                                      default_domain, trackers, featurizer):
-        policy = self.create_policy(featurizer=featurizer, shuffle=False)
-=======
     def test_train_with_shuffle_false(
             self, default_domain, trackers, featurizer, priority):
         policy = self.create_policy(featurizer=featurizer, priority=priority,
                                     shuffle=False)
->>>>>>> 88a4e142
         # does not raise
         policy.train(trackers, domain=default_domain)
 
