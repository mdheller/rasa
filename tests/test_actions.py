--- conflicted
+++ resolved
@@ -42,25 +42,13 @@
 
 def test_domain_action_instantiation():
     instantiated_actions = TemplateDomain.instantiate_actions(
-<<<<<<< HEAD
             ["my_module.ActionTest", "utter_test"], None)
-    assert len(instantiated_actions) == 4
-    assert instantiated_actions[0].name() == "action_listen"
-    assert instantiated_actions[1].name() == "action_restart"
-    assert instantiated_actions[2].name() == "my_module.ActionTest"
-    assert instantiated_actions[3].name() == "utter_test"
-=======
-            "remote",
-            ["my_module.ActionTest", "utter_test"],
-            ["action_test", "utter_test"],
-            ["utter_test"])
     assert len(instantiated_actions) == 5
     assert instantiated_actions[0].name() == "action_listen"
     assert instantiated_actions[1].name() == "action_restart"
     assert instantiated_actions[2].name() == "action_default_fallback"
-    assert instantiated_actions[3].name() == "action_test"
+    assert instantiated_actions[3].name() == "my_module.ActionTest"
     assert instantiated_actions[4].name() == "utter_test"
->>>>>>> 1e00dae2
 
 
 def test_action_factory_fails_on_duplicated_actions():
