import copy
import logging
import os
import pickle

import numpy as np
import tensorflow as tf
import tensorflow_addons as tfa

from typing import Any, List, Optional, Text, Dict, Tuple, Union

import rasa.utils.io
from rasa.core.domain import Domain
from rasa.core.featurizers import (
    TrackerFeaturizer,
    FullDialogueTrackerFeaturizer,
    LabelTokenizerSingleStateFeaturizer,
    MaxHistoryTrackerFeaturizer,
)
from rasa.core.policies.policy import Policy
from rasa.core.constants import DEFAULT_POLICY_PRIORITY, DIALOGUE
from rasa.core.trackers import DialogueStateTracker
from rasa.utils import train_utils
from rasa.utils.tensorflow import layers
from rasa.utils.tensorflow.transformer import TransformerEncoder
from rasa.utils.tensorflow.models import RasaModel
from rasa.utils.tensorflow.model_data import RasaModelData, FeatureSignature
from rasa.utils.tensorflow.constants import (
    LABEL,
    HIDDEN_LAYERS_SIZES,
    TRANSFORMER_SIZE,
    NUM_TRANSFORMER_LAYERS,
    NUM_HEADS,
    MAX_SEQ_LENGTH,
    BATCH_SIZES,
    BATCH_STRATEGY,
    EPOCHS,
    RANDOM_SEED,
    RANKING_LENGTH,
    LOSS_TYPE,
    SIMILARITY_TYPE,
    NUM_NEG,
    EVAL_NUM_EXAMPLES,
    EVAL_NUM_EPOCHS,
    NEG_MARGIN_SCALE,
    REGULARIZATION_CONSTANT,
    SCALE_LOSS,
    USE_MAX_SIM_NEG,
    MU_NEG,
    MU_POS,
    EMBED_DIM,
    DROPRATE_DIALOGUE,
    DROPRATE_LABEL,
    DROPRATE_ATTENTION,
    KEY_RELATIVE_ATTENTION,
    VALUE_RELATIVE_ATTENTION,
    MAX_RELATIVE_POSITION,
)


logger = logging.getLogger(__name__)


class TEDPolicy(Policy):
    """Transformer Embedding Dialogue Policy (TEDP)

    The policy used in our paper https://arxiv.org/abs/1910.00486
    """

    SUPPORTS_ONLINE_TRAINING = True

    # default properties (DOC MARKER - don't remove)
    defaults = {
        # nn architecture
        # a list of hidden layers sizes before dialogue and action embed layers
        # number of hidden layers is equal to the length of this list
        HIDDEN_LAYERS_SIZES: {DIALOGUE: [], LABEL: []},
        # number of units in transformer
        TRANSFORMER_SIZE: 128,
        # number of transformer layers
        NUM_TRANSFORMER_LAYERS: 1,
        # max sequence length if pos_encoding='emb'
        MAX_SEQ_LENGTH: 256,
        # number of attention heads in transformer
        NUM_HEADS: 4,
        # training parameters
        # initial and final batch sizes:
        # batch size will be linearly increased for each epoch
        BATCH_SIZES: [8, 32],
        # how to create batches
        BATCH_STRATEGY: "balanced",  # string 'sequence' or 'balanced'
        # number of epochs
        EPOCHS: 1,
        # set random seed to any int to get reproducible results
        RANDOM_SEED: None,
        # embedding parameters
        # dimension size of embedding vectors
        EMBED_DIM: 20,
        # the type of the similarity
        NUM_NEG: 20,
        # flag if minimize only maximum similarity over incorrect labels
        SIMILARITY_TYPE: "auto",  # string 'auto' or 'cosine' or 'inner'
        # the type of the loss function
        LOSS_TYPE: "softmax",  # string 'softmax' or 'margin'
        # number of top actions to normalize scores for softmax loss_type
        # set to 0 to turn off normalization
        RANKING_LENGTH: 10,
        # how similar the algorithm should try
        # to make embedding vectors for correct labels
        MU_POS: 0.8,  # should be 0.0 < ... < 1.0 for 'cosine'
        # maximum negative similarity for incorrect labels
        MU_NEG: -0.2,  # should be -1.0 < ... < 1.0 for 'cosine'
        # the number of incorrect labels, the algorithm will minimize
        # their similarity to the user input during training
        USE_MAX_SIM_NEG: True,  # flag which loss function to use
        # scale loss inverse proportionally to confidence of correct prediction
        SCALE_LOSS: True,
        # regularization
        # the scale of regularization
        REGULARIZATION_CONSTANT: 0.001,
        # the scale of how important is to minimize the maximum similarity
        # between embeddings of different labels
        NEG_MARGIN_SCALE: 0.8,
        # dropout rate for dial nn
        DROPRATE_DIALOGUE: 0.1,
        # dropout rate for bot nn
        DROPRATE_LABEL: 0.0,
        # dropout rate for attention
        DROPRATE_ATTENTION: 0,
        # visualization of accuracy
        # how often calculate validation accuracy
        EVAL_NUM_EPOCHS: 20,  # small values may hurt performance
        # how many examples to use for hold out validation set
        EVAL_NUM_EXAMPLES: 0,  # large values may hurt performance
        # if true use key relative embeddings in attention
        KEY_RELATIVE_ATTENTION: False,
        # if true use key relative embeddings in attention
        VALUE_RELATIVE_ATTENTION: False,
        # max position for relative embeddings
        MAX_RELATIVE_POSITION: None,
    }
    # end default properties (DOC MARKER - don't remove)

    @staticmethod
    def _standard_featurizer(max_history: Optional[int] = None) -> TrackerFeaturizer:
        if max_history is None:
            return FullDialogueTrackerFeaturizer(LabelTokenizerSingleStateFeaturizer())
        else:
            return MaxHistoryTrackerFeaturizer(
                LabelTokenizerSingleStateFeaturizer(), max_history=max_history
            )

    def __init__(
        self,
        featurizer: Optional[TrackerFeaturizer] = None,
        priority: int = DEFAULT_POLICY_PRIORITY,
        max_history: Optional[int] = None,
        model: Optional[RasaModel] = None,
        **kwargs: Dict[Text, Any],
    ) -> None:
        """Declare instant variables with default values"""

        if not featurizer:
            featurizer = self._standard_featurizer(max_history)

        super().__init__(featurizer, priority)

        self._load_params(**kwargs)

        self.model = model

        self._label_data = None
        self.data_example = None

    def _load_params(self, **kwargs: Dict[Text, Any]) -> None:
        self.config = copy.deepcopy(self.defaults)
        self.config.update(kwargs)

        self.config = train_utils.check_deprecated_options(self.config)

        self.config = train_utils.update_similarity_type(self.config)

        if self.config[EVAL_NUM_EPOCHS] < 1:
            self.config[EVAL_NUM_EPOCHS] = self.config[EPOCHS]

    # data helpers
    # noinspection PyPep8Naming
    @staticmethod
    def _label_ids_for_Y(data_Y: np.ndarray) -> np.ndarray:
        """Prepare Y data for training: extract label_ids."""

        return data_Y.argmax(axis=-1)

    # noinspection PyPep8Naming
    def _label_features_for_Y(self, label_ids: np.ndarray) -> np.ndarray:
        """Prepare Y data for training: features for label_ids."""

        # full dialogue featurizer is used
        if len(label_ids.shape) == 2:
            return np.stack(
                [
                    np.stack(
                        [
                            self._label_data.get("label_features")[0][label_idx]
                            for label_idx in seq_label_ids
                        ]
                    )
                    for seq_label_ids in label_ids
                ]
            )

        # max history featurizer is used
        return np.stack(
            [
                self._label_data.get("label_features")[0][label_idx]
                for label_idx in label_ids
            ]
        )

    # noinspection PyPep8Naming
    def _create_model_data(
        self, data_X: np.ndarray, data_Y: Optional[np.ndarray] = None
    ) -> RasaModelData:
        """Combine all model related data into RasaModelData."""

        label_ids = np.array([])
        Y = np.array([])

        if data_Y is not None:
            label_ids = self._label_ids_for_Y(data_Y)
            Y = self._label_features_for_Y(label_ids)
            # explicitly add last dimension to label_ids
            # to track correctly dynamic sequences
            label_ids = np.expand_dims(label_ids, -1)

        model_data = RasaModelData(label_key="label_ids")
        model_data.add_features("dialogue_features", [data_X])
        model_data.add_features("label_features", [Y])
        model_data.add_features("label_ids", [label_ids])

        return model_data

    def _create_label_data(self, domain: Domain) -> RasaModelData:
        # encode all label_ids with policies' featurizer
        state_featurizer = self.featurizer.state_featurizer
        all_labels = state_featurizer.create_encoded_all_actions(domain)
        all_labels = all_labels.astype(np.float32)

        label_data = RasaModelData()
        label_data.add_features("label_features", [all_labels])
        return label_data

    # training methods
    def train(
        self,
        training_trackers: List[DialogueStateTracker],
        domain: Domain,
        **kwargs: Any,
    ) -> None:
        """Train the policy on given training trackers."""

        logger.debug("Started training embedding policy.")

        # set numpy random seed
        np.random.seed(self.config[RANDOM_SEED])

        # dealing with training data
        training_data = self.featurize_for_training(training_trackers, domain, **kwargs)

        self._label_data = self._create_label_data(domain)

        # check if number of negatives is less than number of label_ids
        logger.debug(
            f"Check if num_neg {self.config[NUM_NEG]} is smaller "
            f"than number of label_ids {domain.num_actions}, "
            f"else set num_neg to the number of label_ids - 1."
        )
        self.config[NUM_NEG] = min(self.config[NUM_NEG], domain.num_actions - 1)

        # extract actual training data to feed to model
        model_data = self._create_model_data(training_data.X, training_data.y)
        if model_data.is_empty():
            logger.error(
                "Can not train TED policy. No data was provided. "
                "Skipping training of the policy."
            )
            return

        # keep one example for persisting and loading
        self.data_example = {k: [v[:1] for v in vs] for k, vs in model_data.items()}

        self.model = TED(
            model_data.get_signature(),
            self.config,
            isinstance(self.featurizer, MaxHistoryTrackerFeaturizer),
            self._label_data,
        )

        self.model.fit(
            model_data,
            self.config[EPOCHS],
            self.config[BATCH_SIZES],
            self.config[EVAL_NUM_EXAMPLES],
            self.config[EVAL_NUM_EPOCHS],
            batch_strategy=self.config[BATCH_STRATEGY],
        )

    def continue_training(
        self,
        training_trackers: List[DialogueStateTracker],
        domain: Domain,
        **kwargs: Any,
    ) -> None:
        """Continue training an already trained policy."""

        batch_size = kwargs.get("batch_size", 5)
        epochs = kwargs.get("epochs", 50)

        training_data = self._training_data_for_continue_training(
            batch_size, training_trackers, domain
        )

        model_data = self._create_model_data(training_data.X, training_data.y)

        self.model.fit(
            model_data,
            epochs,
            [batch_size],
            self.config[EVAL_NUM_EXAMPLES],
            self.config[EVAL_NUM_EPOCHS],
            batch_strategy=self.config[BATCH_STRATEGY],
        )

    def predict_action_probabilities(
        self, tracker: DialogueStateTracker, domain: Domain
    ) -> List[float]:
        """Predict the next action the bot should take.

        Return the list of probabilities for the next actions.
        """
        if self.model is None:
            return [0.0] * domain.num_actions

        # create model data from tracker
        data_X = self.featurizer.create_X([tracker], domain)
        model_data = self._create_model_data(data_X)

        output = self.model.predict(model_data)

        confidence = output["action_scores"].numpy()
        confidence = confidence[0, -1, :]

        if self.config[LOSS_TYPE] == "softmax" and self.config[RANKING_LENGTH] > 0:
            confidence = train_utils.normalize(confidence, self.config[RANKING_LENGTH])

        return confidence.tolist()

    def persist(self, path: Text):
        """Persists the policy to a storage."""

        if self.model is None:
            logger.debug(
                "Method `persist(...)` was called "
                "without a trained model present. "
                "Nothing to persist then!"
            )
            return

        file_name = "TED_policy"
        tf_model_file = os.path.join(path, f"{file_name}.tf_model")

        rasa.utils.io.create_directory_for_file(tf_model_file)

        self.featurizer.persist(path)

        self.model.save(tf_model_file)

        with open(os.path.join(path, file_name + ".priority.pkl"), "wb") as f:
            pickle.dump(self.priority, f)

        with open(os.path.join(path, file_name + ".meta.pkl"), "wb") as f:
            pickle.dump(self.config, f)

        with open(os.path.join(path, file_name + ".data_example.pkl"), "wb") as f:
            pickle.dump(self.data_example, f)

        with open(os.path.join(path, file_name + ".label_data.pkl"), "wb") as f:
            pickle.dump(self._label_data, f)

    @classmethod
    def load(cls, path: Text) -> "TEDPolicy":
        """Loads a policy from the storage.

        **Needs to load its featurizer**
        """

        if not os.path.exists(path):
            raise Exception(
                f"Failed to load TED policy model. Path "
                f"'{os.path.abspath(path)}' doesn't exist."
            )

        file_name = "TED_policy"
        tf_model_file = os.path.join(path, f"{file_name}.tf_model")

        featurizer = TrackerFeaturizer.load(path)

        if not os.path.exists(os.path.join(path, file_name + ".data_example.pkl")):
            return cls(featurizer=featurizer)

        with open(os.path.join(path, file_name + ".data_example.pkl"), "rb") as f:
            model_data_example = RasaModelData(
                label_key="label_ids", data=pickle.load(f)
            )

        with open(os.path.join(path, file_name + ".label_data.pkl"), "rb") as f:
            label_data = pickle.load(f)

        with open(os.path.join(path, file_name + ".meta.pkl"), "rb") as f:
            meta = pickle.load(f)

        with open(os.path.join(path, file_name + ".priority.pkl"), "rb") as f:
            priority = pickle.load(f)

        meta = train_utils.update_similarity_type(meta)

        model = TED.load(
            tf_model_file,
            model_data_example,
            data_signature=model_data_example.get_signature(),
            config=meta,
            max_history_tracker_featurizer_used=isinstance(
                featurizer, MaxHistoryTrackerFeaturizer
            ),
            label_data=label_data,
        )

        # build the graph for prediction
        predict_data_example = RasaModelData(
            label_key="label_ids",
            data={k: vs for k, vs in model_data_example.items() if "dialogue" in k},
        )
        model.build_for_predict(predict_data_example)

        return cls(featurizer=featurizer, priority=priority, model=model, **meta)


# pytype: disable=key-error


class TED(RasaModel):
    def __init__(
        self,
        data_signature: Dict[Text, List[FeatureSignature]],
        config: Dict[Text, Any],
        max_history_tracker_featurizer_used: bool,
        label_data: RasaModelData,
    ) -> None:
        super().__init__(name="TED", random_seed=config[RANDOM_SEED])

        self.config = config
        self.max_history_tracker_featurizer_used = max_history_tracker_featurizer_used

        # data
        self.data_signature = data_signature
        self._check_data()

        self.predict_data_signature = {
            k: vs for k, vs in data_signature.items() if "dialogue" in k
        }

        # optimizer
        self._set_optimizer(tf.keras.optimizers.Adam())

        self.all_labels_embed = None

        label_batch = label_data.prepare_batch()
        self.tf_label_data = self.batch_to_model_data_format(
            label_batch, label_data.get_signature()
        )

        # metrics
        self.action_loss = tf.keras.metrics.Mean(name="loss")
        self.action_acc = tf.keras.metrics.Mean(name="acc")
        self.metrics_to_log += ["loss", "acc"]

        # set up tf layers
        self._tf_layers = {}
        self._prepare_layers()

    def _check_data(self) -> None:
        if "dialogue_features" not in self.data_signature:
            raise ValueError(
                f"No text features specified. "
                f"Cannot train '{self.__class__.__name__}' model."
            )
        if "label_features" not in self.data_signature:
            raise ValueError(
                f"No label features specified. "
                f"Cannot train '{self.__class__.__name__}' model."
            )

    def _prepare_layers(self) -> None:
        self._tf_layers["loss.label"] = layers.DotProductLoss(
            self.config[NUM_NEG],
            self.config[LOSS_TYPE],
            self.config[MU_POS],
            self.config[MU_NEG],
            self.config[USE_MAX_SIM_NEG],
            self.config[NEG_MARGIN_SCALE],
            self.config[SCALE_LOSS],
            # set to 1 to get deterministic behaviour
            parallel_iterations=1 if self.random_seed is not None else 1000,
        )
<<<<<<< HEAD
        self._tf_layers["ffnn.dialogue"] = tf_layers.Ffnn(
            self.config[HIDDEN_LAYERS_SIZES][DIALOGUE],
            self.config[DROPRATE_DIALOGUE],
            self.config[C2],
            layer_name_suffix=DIALOGUE,
        )
        self._tf_layers["ffnn.label"] = tf_layers.Ffnn(
            self.config[HIDDEN_LAYERS_SIZES][LABEL],
            self.config[DROPRATE_LABEL],
            self.config[C2],
            layer_name_suffix=LABEL,
=======
        self._tf_layers["ffnn.dialogue"] = layers.Ffnn(
            self.config[HIDDEN_LAYERS_SIZES_DIALOGUE],
            self.config[DROPRATE_DIALOGUE],
            self.config[REGULARIZATION_CONSTANT],
            layer_name_suffix="dialogue",
        )
        self._tf_layers["ffnn.label"] = layers.Ffnn(
            self.config[HIDDEN_LAYERS_SIZES_LABEL],
            self.config[DROPRATE_LABEL],
            self.config[REGULARIZATION_CONSTANT],
            layer_name_suffix="label",
>>>>>>> 24a82427
        )
        self._tf_layers["transformer"] = TransformerEncoder(
            self.config[NUM_TRANSFORMER_LAYERS],
            self.config[TRANSFORMER_SIZE],
            self.config[NUM_HEADS],
            self.config[TRANSFORMER_SIZE] * 4,
            self.config[MAX_SEQ_LENGTH],
            self.config[REGULARIZATION_CONSTANT],
            dropout_rate=self.config[DROPRATE_DIALOGUE],
            attention_dropout_rate=self.config[DROPRATE_ATTENTION],
            unidirectional=True,
<<<<<<< HEAD
            name=DIALOGUE + "_encoder",
=======
            use_key_relative_position=self.config[KEY_RELATIVE_ATTENTION],
            use_value_relative_position=self.config[VALUE_RELATIVE_ATTENTION],
            max_relative_position=self.config[MAX_RELATIVE_POSITION],
            name="dialogue_encoder",
>>>>>>> 24a82427
        )
        self._tf_layers["embed.dialogue"] = layers.Embed(
            self.config[EMBED_DIM],
<<<<<<< HEAD
            self.config[C2],
            DIALOGUE,
=======
            self.config[REGULARIZATION_CONSTANT],
            "dialogue",
>>>>>>> 24a82427
            self.config[SIMILARITY_TYPE],
        )
        self._tf_layers["embed.label"] = layers.Embed(
            self.config[EMBED_DIM],
<<<<<<< HEAD
            self.config[C2],
            LABEL,
=======
            self.config[REGULARIZATION_CONSTANT],
            "label",
>>>>>>> 24a82427
            self.config[SIMILARITY_TYPE],
        )

    def _create_all_labels_embed(self) -> Tuple[tf.Tensor, tf.Tensor]:
        all_labels = self.tf_label_data["label_features"][0]
        all_labels_embed = self._embed_label(all_labels)

        return all_labels, all_labels_embed

    def _emebed_dialogue(self, dialogue_in: tf.Tensor) -> Tuple[tf.Tensor, tf.Tensor]:
        """Create dialogue level embedding and mask."""

        # mask different length sequences
        # if there is at least one `-1` it should be masked
        mask = tf.sign(tf.reduce_max(dialogue_in, -1) + 1)

        dialogue = self._tf_layers["ffnn.dialogue"](dialogue_in, self._training)
        dialogue_transformed = self._tf_layers["transformer"](
            dialogue, 1 - tf.expand_dims(mask, axis=-1), self._training
        )
        dialogue_transformed = tfa.activations.gelu(dialogue_transformed)

        if self.max_history_tracker_featurizer_used:
            # pick last label if max history featurizer is used
            dialogue_transformed = dialogue_transformed[:, -1:, :]
            mask = mask[:, -1:]

        dialogue_embed = self._tf_layers["embed.dialogue"](dialogue_transformed)

        return dialogue_embed, mask

    def _embed_label(self, label_in: Union[tf.Tensor, np.ndarray]) -> tf.Tensor:
        label = self._tf_layers["ffnn.label"](label_in, self._training)
        return self._tf_layers["embed.label"](label)

    def batch_loss(
        self, batch_in: Union[Tuple[tf.Tensor], Tuple[np.ndarray]]
    ) -> tf.Tensor:
        batch = self.batch_to_model_data_format(batch_in, self.data_signature)

        dialogue_in = batch["dialogue_features"][0]
        label_in = batch["label_features"][0]

        if self.max_history_tracker_featurizer_used:
            # add time dimension if max history featurizer is used
            label_in = label_in[:, tf.newaxis, :]

        all_labels, all_labels_embed = self._create_all_labels_embed()

        dialogue_embed, mask = self._emebed_dialogue(dialogue_in)
        label_embed = self._embed_label(label_in)

        loss, acc = self._tf_layers["loss.label"](
            dialogue_embed, label_embed, label_in, all_labels_embed, all_labels, mask
        )

        self.action_loss.update_state(loss)
        self.action_acc.update_state(acc)

        return loss

    def batch_predict(
        self, batch_in: Union[Tuple[tf.Tensor], Tuple[np.ndarray]]
    ) -> Dict[Text, tf.Tensor]:
        batch = self.batch_to_model_data_format(batch_in, self.predict_data_signature)

        dialogue_in = batch["dialogue_features"][0]

        if self.all_labels_embed is None:
            _, self.all_labels_embed = self._create_all_labels_embed()

        dialogue_embed, mask = self._emebed_dialogue(dialogue_in)

        sim_all = self._tf_layers["loss.label"].sim(
            dialogue_embed[:, :, tf.newaxis, :],
            self.all_labels_embed[tf.newaxis, tf.newaxis, :, :],
            mask,
        )

        scores = self._tf_layers["loss.label"].confidence_from_sim(
            sim_all, self.config[SIMILARITY_TYPE]
        )

        return {"action_scores": scores}


# pytype: enable=key-error<|MERGE_RESOLUTION|>--- conflicted
+++ resolved
@@ -259,8 +259,6 @@
     ) -> None:
         """Train the policy on given training trackers."""
 
-        logger.debug("Started training embedding policy.")
-
         # set numpy random seed
         np.random.seed(self.config[RANDOM_SEED])
 
@@ -281,8 +279,8 @@
         model_data = self._create_model_data(training_data.X, training_data.y)
         if model_data.is_empty():
             logger.error(
-                "Can not train TED policy. No data was provided. "
-                "Skipping training of the policy."
+                f"Can not train '{self.__class__.__name__}'. No data was provided. "
+                f"Skipping training of the policy."
             )
             return
 
@@ -512,31 +510,17 @@
             # set to 1 to get deterministic behaviour
             parallel_iterations=1 if self.random_seed is not None else 1000,
         )
-<<<<<<< HEAD
-        self._tf_layers["ffnn.dialogue"] = tf_layers.Ffnn(
+        self._tf_layers["ffnn.dialogue"] = layers.Ffnn(
             self.config[HIDDEN_LAYERS_SIZES][DIALOGUE],
             self.config[DROPRATE_DIALOGUE],
-            self.config[C2],
+            self.config[REGULARIZATION_CONSTANT],
             layer_name_suffix=DIALOGUE,
         )
-        self._tf_layers["ffnn.label"] = tf_layers.Ffnn(
+        self._tf_layers["ffnn.label"] = layers.Ffnn(
             self.config[HIDDEN_LAYERS_SIZES][LABEL],
             self.config[DROPRATE_LABEL],
-            self.config[C2],
+            self.config[REGULARIZATION_CONSTANT],
             layer_name_suffix=LABEL,
-=======
-        self._tf_layers["ffnn.dialogue"] = layers.Ffnn(
-            self.config[HIDDEN_LAYERS_SIZES_DIALOGUE],
-            self.config[DROPRATE_DIALOGUE],
-            self.config[REGULARIZATION_CONSTANT],
-            layer_name_suffix="dialogue",
-        )
-        self._tf_layers["ffnn.label"] = layers.Ffnn(
-            self.config[HIDDEN_LAYERS_SIZES_LABEL],
-            self.config[DROPRATE_LABEL],
-            self.config[REGULARIZATION_CONSTANT],
-            layer_name_suffix="label",
->>>>>>> 24a82427
         )
         self._tf_layers["transformer"] = TransformerEncoder(
             self.config[NUM_TRANSFORMER_LAYERS],
@@ -548,35 +532,21 @@
             dropout_rate=self.config[DROPRATE_DIALOGUE],
             attention_dropout_rate=self.config[DROPRATE_ATTENTION],
             unidirectional=True,
-<<<<<<< HEAD
-            name=DIALOGUE + "_encoder",
-=======
             use_key_relative_position=self.config[KEY_RELATIVE_ATTENTION],
             use_value_relative_position=self.config[VALUE_RELATIVE_ATTENTION],
             max_relative_position=self.config[MAX_RELATIVE_POSITION],
-            name="dialogue_encoder",
->>>>>>> 24a82427
+            name=DIALOGUE + "_encoder",
         )
         self._tf_layers["embed.dialogue"] = layers.Embed(
             self.config[EMBED_DIM],
-<<<<<<< HEAD
-            self.config[C2],
+            self.config[REGULARIZATION_CONSTANT],
             DIALOGUE,
-=======
-            self.config[REGULARIZATION_CONSTANT],
-            "dialogue",
->>>>>>> 24a82427
             self.config[SIMILARITY_TYPE],
         )
         self._tf_layers["embed.label"] = layers.Embed(
             self.config[EMBED_DIM],
-<<<<<<< HEAD
-            self.config[C2],
+            self.config[REGULARIZATION_CONSTANT],
             LABEL,
-=======
-            self.config[REGULARIZATION_CONSTANT],
-            "label",
->>>>>>> 24a82427
             self.config[SIMILARITY_TYPE],
         )
 
