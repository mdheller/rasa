--- conflicted
+++ resolved
@@ -291,20 +291,15 @@
             self._is_training,
             layer_name_suffix="bot",
         )
-<<<<<<< HEAD
+
         if "bot" in self.var_layers:
             if self.bot_embed_layer is None:
                 self.bot_embed_layer = train_utils.create_tfp_embed_layer(self.embed_dim, layer_name_suffix="bot")
             return self.bot_embed_layer(b)
         else:
             return train_utils.create_tf_embed(
-                b, self.embed_dim, self.C2, self.similarity_type, layer_name_suffix="bot"
-            )
-=======
-        return train_utils.create_tf_embed(
-            b, self.embed_dim, self.C2, "bot", self.similarity_type
-        )
->>>>>>> c034692a
+                b, self.embed_dim, self.C2, "bot", self.similarity_type
+            )
 
     def _create_tf_dial(self, a_in) -> Tuple["tf.Tensor", "tf.Tensor"]:
         """Create dialogue level embedding and mask."""
@@ -345,20 +340,14 @@
             a = a[:, -1:, :]
             mask = mask[:, -1:]
 
-<<<<<<< HEAD
         if "dial" in self.var_layers:
             if self.dial_embed_layer is None:
                 self.dial_embed_layer = train_utils.create_tfp_embed_layer(self.embed_dim, layer_name_suffix="dial")
             dial_embed = self.dial_embed_layer(a)
         else:
             dial_embed = train_utils.create_tf_embed(
-                a, self.embed_dim, self.C2, self.similarity_type, layer_name_suffix="dial"
-            )
-=======
-        dial_embed = train_utils.create_tf_embed(
-            a, self.embed_dim, self.C2, "dial", self.similarity_type
-        )
->>>>>>> c034692a
+                a, self.embed_dim, self.C2, "dial", self.similarity_type
+            )
 
         return dial_embed, mask
 
