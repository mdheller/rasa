--- conflicted
+++ resolved
@@ -679,15 +679,7 @@
             saver.save(self.session, checkpoint)
 
         with open(
-<<<<<<< HEAD
-            os.path.join(model_dir, file_name + "_inv_intent_dict.pkl"), "wb"
-        ) as f:
-            pickle.dump(self.inv_intent_dict, f)
-        with open(
-            os.path.join(model_dir, file_name + "_encoded_all_intents.pkl"), "wb"
-=======
             os.path.join(model_dir, file_name + ".inv_label_dict.pkl"), "wb"
->>>>>>> aaf526dc
         ) as f:
             pickle.dump(self.inverted_label_dict, f)
 
@@ -732,15 +724,7 @@
                 all_labels_embed = train_utils.load_tensor("all_labels_embed")
 
             with open(
-<<<<<<< HEAD
-                os.path.join(model_dir, file_name + "_inv_intent_dict.pkl"), "rb"
-            ) as f:
-                inv_intent_dict = pickle.load(f)
-            with open(
-                os.path.join(model_dir, file_name + "_encoded_all_intents.pkl"), "rb"
-=======
                 os.path.join(model_dir, file_name + ".inv_label_dict.pkl"), "rb"
->>>>>>> aaf526dc
             ) as f:
                 inv_label_dict = pickle.load(f)
 
