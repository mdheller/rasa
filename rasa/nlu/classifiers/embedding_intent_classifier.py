--- conflicted
+++ resolved
@@ -1,30 +1,12 @@
 import logging
+
+from rasa.constants import DOCS_BASE_URL
+from rasa.nlu.classifiers.diet_classifier import DIETClassifier
 from typing import Any, Dict, Optional, Text
 
-<<<<<<< HEAD
-from rasa.constants import DOCS_BASE_URL
 from rasa.nlu.components import any_of
-from rasa.nlu.classifiers.diet_classifier import DIETClassifier
-=======
-import numpy as np
-import os
-import pickle
-import scipy.sparse
-import typing
-from typing import Any, Dict, List, Optional, Text, Tuple, Union
 
-from rasa.nlu.featurizers.featurizer import sequence_to_sentence_features
-from rasa.nlu.classifiers import LABEL_RANKING_LENGTH
-from rasa.nlu.components import Component, any_of
-from rasa.utils import train_utils
-from rasa.utils.train_utils import SessionDataType
->>>>>>> dccd2ef7
-from rasa.nlu.constants import (
-    TEXT_ATTRIBUTE,
-    ENTITIES_ATTRIBUTE,
-    DENSE_FEATURE_NAMES,
-    SPARSE_FEATURE_NAMES,
-)
+from rasa.nlu.constants import TEXT_ATTRIBUTE, DENSE_FEATURE_NAMES, SPARSE_FEATURE_NAMES
 from rasa.utils.tensorflow.constants import (
     HIDDEN_LAYERS_SIZES_TEXT,
     HIDDEN_LAYERS_SIZES_LABEL,
