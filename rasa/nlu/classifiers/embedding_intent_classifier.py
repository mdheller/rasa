--- conflicted
+++ resolved
@@ -116,60 +116,9 @@
     }
     # end default properties (DOC MARKER - don't remove)
 
-<<<<<<< HEAD
-    def __init__(
-        self,
-        component_config: Optional[Dict[Text, Any]] = None,
-        inverted_label_dict: Optional[Dict[int, Text]] = None,
-        session: Optional["tf.Session"] = None,
-        graph: Optional["tf.Graph"] = None,
-        message_placeholder: Optional["tf.Tensor"] = None,
-        label_placeholder: Optional["tf.Tensor"] = None,
-        similarity_all: Optional["tf.Tensor"] = None,
-        pred_confidence: Optional["tf.Tensor"] = None,
-        similarity: Optional["tf.Tensor"] = None,
-        message_embed: Optional["tf.Tensor"] = None,
-        label_embed: Optional["tf.Tensor"] = None,
-        all_labels_embed: Optional["tf.Tensor"] = None,
-    ) -> None:
-        """Declare instant variables with default values"""
-
-        super().__init__(component_config)
-
-        self._load_params()
-
-        # transform numbers to labels
-        self.inverted_label_dict = inverted_label_dict
-        # encode all label_ids with numbers
-        self._encoded_all_label_ids = None
-
-        # tf related instances
-        self.session = session
-        self.graph = graph
-        self.a_in = message_placeholder
-        self.b_in = label_placeholder
-        self.sim_all = similarity_all
-        self.pred_confidence = pred_confidence
-        self.sim = similarity
-
-        # persisted embeddings
-        self.message_embed = message_embed
-        self.label_embed = label_embed
-        self.all_labels_embed = all_labels_embed
-
-        # internal tf instances
-        self._iterator = None
-        self._train_op = None
-        self._is_training = None
-
-    # config migration warning
-    @staticmethod
-    def _check_old_config_variables(config: Dict[Text, Any]) -> None:
-=======
     @staticmethod
     def _check_old_config_variables(config: Dict[Text, Any]) -> None:
         """Config migration warning"""
->>>>>>> 86cb4f5a
 
         removed_tokenization_params = [
             "intent_tokenization_flag",
@@ -877,56 +826,30 @@
         label_ids, message_sim = self._calculate_message_sim(batch)
 
         # if X contains all zeros do not predict some label
-        if label_ids.size > 0:
+        if X.any() and label_ids.size > 0:
+
+            # normalise scores if turned on
+            if self.loss_type == "softmax" and self.ranking_length > 0:
+                ranking_length = self.ranking_length
+                message_sim = message_sim[:ranking_length] / (
+                    np.sum(message_sim[:ranking_length])
+                )
+            else:
+                ranking_length = DEFAULT_LABEL_RANKING_LENGTH
+
+            label_ids = label_ids[:ranking_length]
+            message_sim = message_sim[:ranking_length]
+
+            ranking = list(zip(list(label_ids), message_sim))
+            label_ranking = [
+                {"name": self.inverted_label_dict[label_idx], "confidence": score}
+                for label_idx, score in ranking
+            ]
             label = {
                 "name": self.inverted_label_dict[label_ids[0]],
                 "confidence": message_sim[0],
             }
 
-            ranking = list(zip(list(label_ids), message_sim))
-            ranking = ranking[:LABEL_RANKING_LENGTH]
-            label_ranking = [
-                {"name": self.inverted_label_dict[label_idx], "confidence": score}
-                for label_idx, score in ranking
-            ]
-
-<<<<<<< HEAD
-        else:
-            # get features (bag of words) for a message
-            # noinspection PyPep8Naming
-            X = message.get(
-                MESSAGE_VECTOR_FEATURE_NAMES[MESSAGE_TEXT_ATTRIBUTE]
-            ).reshape(1, -1)
-
-            # load tf graph and session
-            label_ids, message_sim = self._calculate_message_sim(X)
-
-            # if X contains all zeros do not predict some label
-            if X.any() and label_ids.size > 0:
-
-                # normalise scores if turned on
-                if self.loss_type == "softmax" and self.ranking_length > 0:
-                    ranking_length = self.ranking_length
-                    message_sim = message_sim[:ranking_length] / (
-                        np.sum(message_sim[:ranking_length])
-                    )
-                else:
-                    ranking_length = DEFAULT_LABEL_RANKING_LENGTH
-
-                label_ids = label_ids[:ranking_length]
-                message_sim = message_sim[:ranking_length]
-
-                ranking = list(zip(list(label_ids), message_sim))
-                label_ranking = [
-                    {"name": self.inverted_label_dict[label_idx], "confidence": score}
-                    for label_idx, score in ranking
-                ]
-                label = {
-                    "name": self.inverted_label_dict[label_ids[0]],
-                    "confidence": message_sim[0],
-                }
-=======
->>>>>>> 86cb4f5a
         return label, label_ranking
 
     def process(self, message: "Message", **kwargs: Any) -> None:
