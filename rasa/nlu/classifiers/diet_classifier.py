import logging
from collections import defaultdict
from pathlib import Path

import numpy as np
import os
import scipy.sparse
import tensorflow as tf
import tensorflow_addons as tfa

from typing import Any, Dict, List, Optional, Text, Tuple, Union, Type, NamedTuple

import rasa.utils.common as common_utils
import rasa.utils.io as io_utils
import rasa.nlu.utils.bilou_utils as bilou_utils
from rasa.nlu.featurizers.featurizer import Featurizer
from rasa.nlu.components import Component
from rasa.nlu.classifiers.classifier import IntentClassifier
from rasa.nlu.extractors.extractor import EntityExtractor
from rasa.nlu.test import determine_token_labels
from rasa.nlu.classifiers import LABEL_RANKING_LENGTH
from rasa.utils import train_utils
from rasa.utils.tensorflow import layers
from rasa.utils.tensorflow.transformer import TransformerEncoder
from rasa.utils.tensorflow.models import RasaModel
from rasa.utils.tensorflow.model_data import RasaModelData, FeatureSignature
from rasa.nlu.constants import (
    INTENT,
    TEXT,
    ENTITIES,
    NO_ENTITY_TAG,
    TOKENS_NAMES,
    ENTITY_ATTRIBUTE_TYPE,
    ENTITY_ATTRIBUTE_GROUP,
    ENTITY_ATTRIBUTE_ROLE,
)
from rasa.nlu.config import RasaNLUModelConfig, InvalidConfigError
from rasa.nlu.training_data import TrainingData
from rasa.nlu.model import Metadata
from rasa.nlu.training_data import Message
from rasa.utils.tensorflow.constants import (
    LABEL,
    HIDDEN_LAYERS_SIZES,
    SHARE_HIDDEN_LAYERS,
    TRANSFORMER_SIZE,
    NUM_TRANSFORMER_LAYERS,
    NUM_HEADS,
    BATCH_SIZES,
    BATCH_STRATEGY,
    EPOCHS,
    RANDOM_SEED,
    LEARNING_RATE,
    DENSE_DIMENSION,
    RANKING_LENGTH,
    LOSS_TYPE,
    SIMILARITY_TYPE,
    NUM_NEG,
    SPARSE_INPUT_DROPOUT,
    DENSE_INPUT_DROPOUT,
    MASKED_LM,
    ENTITY_RECOGNITION,
    TENSORBOARD_LOG_DIR,
    INTENT_CLASSIFICATION,
    EVAL_NUM_EXAMPLES,
    EVAL_NUM_EPOCHS,
    UNIDIRECTIONAL_ENCODER,
    DROP_RATE,
    DROP_RATE_ATTENTION,
    WEIGHT_SPARSITY,
    NEGATIVE_MARGIN_SCALE,
    REGULARIZATION_CONSTANT,
    SCALE_LOSS,
    USE_MAX_NEG_SIM,
    MAX_NEG_SIM,
    MAX_POS_SIM,
    EMBEDDING_DIMENSION,
    BILOU_FLAG,
    KEY_RELATIVE_ATTENTION,
    VALUE_RELATIVE_ATTENTION,
    MAX_RELATIVE_POSITION,
    SOFTMAX,
    AUTO,
    BALANCED,
    TENSORBOARD_LOG_LEVEL,
<<<<<<< HEAD
    CONCAT_DIMENSION,
    SENTENCE_FEATURES,
    SEQUENCE_FEATURES,
=======
    FEATURIZERS,
>>>>>>> 05a637f5
)


logger = logging.getLogger(__name__)


<<<<<<< HEAD
SENTENCE = "sentence"
SEQUENCE = "sequence"
TEXT_SENTENCE_FEATURES = f"{TEXT}_{SENTENCE}_features"
LABEL_SENTENCE_FEATURES = f"{LABEL}_{SENTENCE}_features"
TEXT_SEQUENCE_FEATURES = f"{TEXT}_{SEQUENCE}_features"
LABEL_SEQUENCE_FEATURES = f"{LABEL}_{SEQUENCE}_features"
TEXT_SENTENCE_LENGTH = f"{TEXT}_{SENTENCE}_lengths"
LABEL_SENTENCE_LENGTH = f"{LABEL}_{SENTENCE}_lengths"
TEXT_SEQUENCE_LENGTH = f"{TEXT}_{SEQUENCE}_lengths"
LABEL_SEQUENCE_LENGTH = f"{LABEL}_{SEQUENCE}_lengths"
=======
TEXT_FEATURES = f"{TEXT}_features"
LABEL_FEATURES = f"{LABEL}_features"
TEXT_SEQ_LENGTH = f"{TEXT}_lengths"
LABEL_SEQ_LENGTH = f"{LABEL}_lengths"
>>>>>>> 05a637f5
LABEL_IDS = f"{LABEL}_ids"
TAG_IDS = "tag_ids"

POSSIBLE_TAGS = [ENTITY_ATTRIBUTE_TYPE, ENTITY_ATTRIBUTE_ROLE, ENTITY_ATTRIBUTE_GROUP]


class EntityTagSpec(NamedTuple):
    """Specification of an entity tag present in the training data."""

    tag_name: Text
    ids_to_tags: Dict[int, Text]
    tags_to_ids: Dict[Text, int]
    num_tags: int


class DIETClassifier(IntentClassifier, EntityExtractor):
    """DIET (Dual Intent and Entity Transformer) is a multi-task architecture for
    intent classification and entity recognition.

    The architecture is based on a transformer which is shared for both tasks.
    A sequence of entity labels is predicted through a Conditional Random Field (CRF)
    tagging layer on top of the transformer output sequence corresponding to the
    input sequence of tokens. The transformer output for the ``__CLS__`` token and
    intent labels are embedded into a single semantic vector space. We use the
    dot-product loss to maximize the similarity with the target label and minimize
    similarities with negative samples.
    """

    @classmethod
    def required_components(cls) -> List[Type[Component]]:
        return [Featurizer]

    # please make sure to update the docs when changing a default parameter
    defaults = {
        # ## Architecture of the used neural network
        # Hidden layer sizes for layers before the embedding layers for user message
        # and labels.
        # The number of hidden layers is equal to the length of the corresponding
        # list.
        HIDDEN_LAYERS_SIZES: {TEXT: [], LABEL: []},
        # Whether to share the hidden layer weights between user message and labels.
        SHARE_HIDDEN_LAYERS: False,
        # Number of units in transformer
        TRANSFORMER_SIZE: 256,
        # Number of transformer layers
        NUM_TRANSFORMER_LAYERS: 2,
        # Number of attention heads in transformer
        NUM_HEADS: 4,
        # If 'True' use key relative embeddings in attention
        KEY_RELATIVE_ATTENTION: False,
        # If 'True' use value relative embeddings in attention
        VALUE_RELATIVE_ATTENTION: False,
        # Max position for relative embeddings
        MAX_RELATIVE_POSITION: None,
        # Use a unidirectional or bidirectional encoder.
        UNIDIRECTIONAL_ENCODER: False,
        # ## Training parameters
        # Initial and final batch sizes:
        # Batch size will be linearly increased for each epoch.
        BATCH_SIZES: [64, 256],
        # Strategy used when creating batches.
        # Can be either 'sequence' or 'balanced'.
        BATCH_STRATEGY: BALANCED,
        # Number of epochs to train
        EPOCHS: 300,
        # Set random seed to any 'int' to get reproducible results
        RANDOM_SEED: None,
        # Initial learning rate for the optimizer
        LEARNING_RATE: 0.001,
        # ## Parameters for embeddings
        # Dimension size of embedding vectors
        EMBEDDING_DIMENSION: 20,
        # Default dense dimension to use if no dense features are present.
        DENSE_DIMENSION: {TEXT: 512, LABEL: 20},
        # Default dimension to use for concatenating sequence and sentence features.
        CONCAT_DIMENSION: {TEXT: 512, LABEL: 20},
        # The number of incorrect labels. The algorithm will minimize
        # their similarity to the user input during training.
        NUM_NEG: 20,
        # Type of similarity measure to use, either 'auto' or 'cosine' or 'inner'.
        SIMILARITY_TYPE: AUTO,
        # The type of the loss function, either 'softmax' or 'margin'.
        LOSS_TYPE: SOFTMAX,
        # Number of top actions to normalize scores for loss type 'softmax'.
        # Set to 0 to turn off normalization.
        RANKING_LENGTH: 10,
        # Indicates how similar the algorithm should try to make embedding vectors
        # for correct labels.
        # Should be 0.0 < ... < 1.0 for 'cosine' similarity type.
        MAX_POS_SIM: 0.8,
        # Maximum negative similarity for incorrect labels.
        # Should be -1.0 < ... < 1.0 for 'cosine' similarity type.
        MAX_NEG_SIM: -0.4,
        # If 'True' the algorithm only minimizes maximum similarity over
        # incorrect intent labels, used only if 'loss_type' is set to 'margin'.
        USE_MAX_NEG_SIM: True,
        # If 'True' scale loss inverse proportionally to the confidence
        # of the correct prediction
        SCALE_LOSS: False,
        # ## Regularization parameters
        # The scale of regularization
        REGULARIZATION_CONSTANT: 0.002,
        # The scale of how important is to minimize the maximum similarity
        # between embeddings of different labels,
        # used only if 'loss_type' is set to 'margin'.
        NEGATIVE_MARGIN_SCALE: 0.8,
        # Dropout rate for encoder
        DROP_RATE: 0.2,
        # Dropout rate for attention
        DROP_RATE_ATTENTION: 0,
        # Sparsity of the weights in dense layers
        WEIGHT_SPARSITY: 0.8,
        # If 'True' apply dropout to sparse input tensors
        SPARSE_INPUT_DROPOUT: True,
        # If 'True' apply dropout to dense input tensors
        DENSE_INPUT_DROPOUT: True,
        # ## Evaluation parameters
        # How often calculate validation accuracy.
        # Small values may hurt performance, e.g. model accuracy.
        EVAL_NUM_EPOCHS: 20,
        # How many examples to use for hold out validation set
        # Large values may hurt performance, e.g. model accuracy.
        EVAL_NUM_EXAMPLES: 0,
        # ## Model config
        # If 'True' intent classification is trained and intent predicted.
        INTENT_CLASSIFICATION: True,
        # If 'True' named entity recognition is trained and entities predicted.
        ENTITY_RECOGNITION: True,
        # If 'True' random tokens of the input message will be masked and the model
        # should predict those tokens.
        MASKED_LM: False,
        # 'BILOU_flag' determines whether to use BILOU tagging or not.
        # If set to 'True' labelling is more rigorous, however more
        # examples per entity are required.
        # Rule of thumb: you should have more than 100 examples per entity.
        BILOU_FLAG: True,
        # If you want to use tensorboard to visualize training and validation metrics,
        # set this option to a valid output directory.
        TENSORBOARD_LOG_DIR: None,
        # Define when training metrics for tensorboard should be logged.
        # Either after every epoch or for every training step.
        # Valid values: 'epoch' and 'minibatch'
        TENSORBOARD_LOG_LEVEL: "epoch",
        # Specify what features to use as sequence and sentence features
        # By default all features in the pipeline are used.
<<<<<<< HEAD
        SEQUENCE_FEATURES: [],
        SENTENCE_FEATURES: [],
=======
        FEATURIZERS: [],
>>>>>>> 05a637f5
    }

    # init helpers
    def _check_masked_lm(self) -> None:
        if (
            self.component_config[MASKED_LM]
            and self.component_config[NUM_TRANSFORMER_LAYERS] == 0
        ):
            raise ValueError(
                f"If number of transformer layers is 0, "
                f"'{MASKED_LM}' option should be 'False'."
            )

    def _check_share_hidden_layers_sizes(self) -> None:
        if self.component_config.get(SHARE_HIDDEN_LAYERS):
            first_hidden_layer_sizes = next(
                iter(self.component_config[HIDDEN_LAYERS_SIZES].values())
            )
            # check that all hidden layer sizes are the same
            identical_hidden_layer_sizes = all(
                current_hidden_layer_sizes == first_hidden_layer_sizes
                for current_hidden_layer_sizes in self.component_config[
                    HIDDEN_LAYERS_SIZES
                ].values()
            )
            if not identical_hidden_layer_sizes:
                raise ValueError(
                    f"If hidden layer weights are shared, "
                    f"{HIDDEN_LAYERS_SIZES} must coincide."
                )

    def _check_config_parameters(self) -> None:
        self.component_config = train_utils.check_deprecated_options(
            self.component_config
        )

        self._check_masked_lm()
        self._check_share_hidden_layers_sizes()

        self.component_config = train_utils.update_similarity_type(
            self.component_config
        )
        self.component_config = train_utils.update_evaluation_parameters(
            self.component_config
        )

    # package safety checks
    @classmethod
    def required_packages(cls) -> List[Text]:
        return ["tensorflow"]

    def __init__(
        self,
        component_config: Optional[Dict[Text, Any]] = None,
        index_label_id_mapping: Optional[Dict[int, Text]] = None,
        entity_tag_specs: Optional[List[EntityTagSpec]] = None,
        model: Optional[RasaModel] = None,
    ) -> None:
        """Declare instance variables with default values."""

        if component_config is not None and EPOCHS not in component_config:
            common_utils.raise_warning(
                f"Please configure the number of '{EPOCHS}' in your configuration file."
                f" We will change the default value of '{EPOCHS}' in the future to 1. "
            )

        super().__init__(component_config)

        self._check_config_parameters()

        # transform numbers to labels
        self.index_label_id_mapping = index_label_id_mapping

        self._entity_tag_specs = entity_tag_specs

        self.model = model

        self._label_data: Optional[RasaModelData] = None
        self._data_example: Optional[Dict[Text, List[np.ndarray]]] = None

    @property
    def label_key(self) -> Optional[Text]:
        return LABEL_IDS if self.component_config[INTENT_CLASSIFICATION] else None

    @staticmethod
    def model_class() -> Type[RasaModel]:
        return DIET

    # training data helpers:
    @staticmethod
    def _label_id_index_mapping(
        training_data: TrainingData, attribute: Text
    ) -> Dict[Text, int]:
        """Create label_id dictionary."""

        distinct_label_ids = {
            example.get(attribute) for example in training_data.intent_examples
        } - {None}
        return {
            label_id: idx for idx, label_id in enumerate(sorted(distinct_label_ids))
        }

    @staticmethod
    def _invert_mapping(mapping: Dict) -> Dict:
        return {value: key for key, value in mapping.items()}

    def _create_entity_tag_specs(
        self, training_data: TrainingData
    ) -> List[EntityTagSpec]:
        """Create entity tag specifications with their respective tag id mappings."""

        _tag_specs = []

        for tag_name in POSSIBLE_TAGS:
            if self.component_config[BILOU_FLAG]:
                tag_id_index_mapping = bilou_utils.build_tag_id_dict(
                    training_data, tag_name
                )
            else:
                tag_id_index_mapping = self._tag_id_index_mapping_for(
                    tag_name, training_data
                )

            if tag_id_index_mapping:
                _tag_specs.append(
                    EntityTagSpec(
                        tag_name=tag_name,
                        tags_to_ids=tag_id_index_mapping,
                        ids_to_tags=self._invert_mapping(tag_id_index_mapping),
                        num_tags=len(tag_id_index_mapping),
                    )
                )

        return _tag_specs

    @staticmethod
    def _tag_id_index_mapping_for(
        tag_name: Text, training_data: TrainingData
    ) -> Optional[Dict[Text, int]]:
        """Create mapping from tag name to id."""
        if tag_name == ENTITY_ATTRIBUTE_ROLE:
            distinct_tags = training_data.entity_roles
        elif tag_name == ENTITY_ATTRIBUTE_GROUP:
            distinct_tags = training_data.entity_groups
        else:
            distinct_tags = training_data.entities

        distinct_tags = distinct_tags - {NO_ENTITY_TAG} - {None}

        if not distinct_tags:
            return None

        tag_id_dict = {
            tag_id: idx for idx, tag_id in enumerate(sorted(distinct_tags), 1)
        }
        # NO_ENTITY_TAG corresponds to non-entity which should correspond to 0 index
        # needed for correct prediction for padding
        tag_id_dict[NO_ENTITY_TAG] = 0

        return tag_id_dict

    @staticmethod
    def _find_example_for_label(
        label: Text, examples: List[Message], attribute: Text
    ) -> Optional[Message]:
        for ex in examples:
            if ex.get(attribute) == label:
                return ex
        return None

    @staticmethod
    def _check_labels_features_exist(
        labels_example: List[Message], attribute: Text
    ) -> bool:
        """Checks if all labels have features set."""

        return all(
<<<<<<< HEAD
            len(
                [
                    f
                    for f in label_example.features
                    if f.is_sparse() and f.message_attribute == attribute
                ]
            )
            > 0
            or len(
                [
                    f
                    for f in label_example.features
                    if f.is_dense() and f.message_attribute == attribute
                ]
            )
            > 0
=======
            label_example.features_present(attribute)
>>>>>>> 05a637f5
            for label_example in labels_example
        )

    def _extract_features(
        self, message: Message, attribute: Text
<<<<<<< HEAD
    ) -> Tuple[
        Optional[scipy.sparse.spmatrix],
        Optional[scipy.sparse.spmatrix],
        Optional[np.ndarray],
        Optional[np.ndarray],
    ]:

        (
            sparse_sequence_features,
            sparse_sentence_features,
        ) = message.get_sparse_features(
            attribute,
            self.component_config[SEQUENCE_FEATURES],
            self.component_config[SENTENCE_FEATURES],
        )
        dense_sequence_features, dense_sentence_features = message.get_dense_features(
            attribute,
            self.component_config[SEQUENCE_FEATURES],
            self.component_config[SENTENCE_FEATURES],
=======
    ) -> Tuple[Optional[scipy.sparse.spmatrix], Optional[np.ndarray]]:

        sparse_features = message.get_sparse_features(
            attribute, self.component_config[FEATURIZERS]
        )
        dense_features = message.get_dense_features(
            attribute, self.component_config[FEATURIZERS]
>>>>>>> 05a637f5
        )

        if dense_sequence_features is not None and sparse_sequence_features is not None:
            if dense_sequence_features.shape[0] != sparse_sequence_features.shape[0]:
                raise ValueError(
                    f"Sequence dimensions for sparse and dense sequence features "
                    f"don't coincide in '{message.text}' for attribute '{attribute}'."
                )
        if dense_sentence_features is not None and sparse_sentence_features is not None:
            if dense_sentence_features.shape[0] != sparse_sentence_features.shape[0]:
                raise ValueError(
                    f"Sequence dimensions for sparse and dense sentence features "
                    f"don't coincide in '{message.text}' for attribute '{attribute}'."
                )

        # If we don't use the transformer and we don't want to do entity recognition,
        # to speed up training take only the sentence features as feature vector.
        # It corresponds to the feature vector for the last token - CLS token.
        # We would not make use of the sequence anyway in this setup. Carrying over
        # those features to the actual training process takes quite some time.
        if (
            self.component_config[NUM_TRANSFORMER_LAYERS] == 0
            and not self.component_config[ENTITY_RECOGNITION]
            and attribute != INTENT
        ):
            sparse_sequence_features = None
            dense_sequence_features = None

        return (
            sparse_sequence_features,
            sparse_sentence_features,
            dense_sequence_features,
            dense_sentence_features,
        )

    def _check_input_dimension_consistency(self, model_data: RasaModelData) -> None:
        """Checks if features have same dimensionality if hidden layers are shared."""

        if self.component_config.get(SHARE_HIDDEN_LAYERS):
            num_text_sentence_features = model_data.feature_dimension(
                TEXT_SENTENCE_FEATURES
            )
            num_label_sentence_features = model_data.feature_dimension(
                LABEL_SENTENCE_FEATURES
            )
            num_text_sequence_features = model_data.feature_dimension(
                TEXT_SEQUENCE_FEATURES
            )
            num_label_sequence_features = model_data.feature_dimension(
                LABEL_SEQUENCE_FEATURES
            )

            if (
                num_text_sentence_features != num_label_sentence_features
                or num_text_sequence_features != num_label_sequence_features
            ):
                raise ValueError(
                    "If embeddings are shared text features and label features "
                    "must coincide. Check the output dimensions of previous components."
                )

    def _extract_labels_precomputed_features(
        self, label_examples: List[Message], attribute: Text = INTENT
    ) -> Tuple[List[np.ndarray], List[np.ndarray]]:
        """Collects precomputed encodings."""

        sparse_sequence_features = []
        sparse_sentence_features = []
        dense_sequence_features = []
        dense_sentence_features = []

        for e in label_examples:
            (
                _sparse_sequence,
                _sparse_sentence,
                _dense_sequence,
                _dense_sentence,
            ) = self._extract_features(e, attribute)
            if _sparse_sequence is not None:
                sparse_sequence_features.append(_sparse_sequence)
            if _sparse_sentence is not None:
                sparse_sentence_features.append(_sparse_sentence)
            if _dense_sequence is not None:
                dense_sequence_features.append(_dense_sequence)
            if _dense_sentence is not None:
                dense_sentence_features.append(_dense_sentence)

        sparse_sequence_features = np.array(sparse_sequence_features)
        sparse_sentence_features = np.array(sparse_sentence_features)
        dense_sequence_features = np.array(dense_sequence_features)
        dense_sentence_features = np.array(dense_sentence_features)

        return (
            [sparse_sequence_features, dense_sequence_features],
            [sparse_sentence_features, dense_sentence_features],
        )

    @staticmethod
    def _compute_default_label_features(
        labels_example: List[Message],
    ) -> List[np.ndarray]:
        """Computes one-hot representation for the labels."""

        eye_matrix = np.eye(len(labels_example), dtype=np.float32)
        # add sequence dimension to one-hot labels
        return [np.array([np.expand_dims(a, 0) for a in eye_matrix])]

    def _create_label_data(
        self,
        training_data: TrainingData,
        label_id_dict: Dict[Text, int],
        attribute: Text,
    ) -> RasaModelData:
        """Create matrix with label_ids encoded in rows as bag of words.

        Find a training example for each label and get the encoded features
        from the corresponding Message object.
        If the features are already computed, fetch them from the message object
        else compute a one hot encoding for the label as the feature vector.
        """

        # Collect one example for each label
        labels_idx_examples = []
        for label_name, idx in label_id_dict.items():
            label_example = self._find_example_for_label(
                label_name, training_data.intent_examples, attribute
            )
            labels_idx_examples.append((idx, label_example))

        # Sort the list of tuples based on label_idx
        labels_idx_examples = sorted(labels_idx_examples, key=lambda x: x[0])
        labels_example = [example for (_, example) in labels_idx_examples]

        # Collect features, precomputed if they exist, else compute on the fly
        if self._check_labels_features_exist(labels_example, attribute):
            (
                sequence_features,
                sentence_features,
            ) = self._extract_labels_precomputed_features(labels_example, attribute)
        else:
            sequence_features = self._compute_default_label_features(labels_example)
            sentence_features = None

        label_data = RasaModelData()
        label_data.add_features(LABEL_SEQUENCE_FEATURES, sequence_features)
        label_data.add_features(LABEL_SENTENCE_FEATURES, sentence_features)

        # TODO: In case there are label features, but the user has a spelling mistake
        #   in this config. But what if he intentionally does not want to use
        #   those features?
        if label_data.feature_not_exist(
            LABEL_SENTENCE_FEATURES
        ) and label_data.feature_not_exist(LABEL_SEQUENCE_FEATURES):
            raise ValueError(
                "No label features are present. Please check your configuration file."
            )

        label_ids = np.array([idx for (idx, _) in labels_idx_examples])
        # explicitly add last dimension to label_ids
        # to track correctly dynamic sequences
        label_data.add_features(LABEL_IDS, [np.expand_dims(label_ids, -1)])

        label_data.add_lengths(LABEL_SEQUENCE_LENGTH, LABEL_SEQUENCE_FEATURES)
        label_data.add_lengths(LABEL_SENTENCE_LENGTH, LABEL_SENTENCE_FEATURES)

        return label_data

    def _use_default_label_features(self, label_ids: np.ndarray) -> List[np.ndarray]:
        all_label_features = self._label_data.get(LABEL_SEQUENCE_FEATURES)[0]
        return [np.array([all_label_features[label_id] for label_id in label_ids])]

    def _create_model_data(
        self,
        training_data: List[Message],
        label_id_dict: Optional[Dict[Text, int]] = None,
        label_attribute: Optional[Text] = None,
        training: bool = True,
    ) -> RasaModelData:
        """Prepare data for training and create a RasaModelData object"""

        X_sparse_sequence = []
        X_sparse_sentence = []
        X_dense_sequence = []
        X_dense_sentence = []
        Y_sparse_sequence = []
        Y_sparse_sentence = []
        Y_dense_sequence = []
        Y_dense_sentence = []
        label_ids = []
        tag_name_to_tag_ids = defaultdict(list)

        for example in training_data:
            if label_attribute is None or example.get(label_attribute):
                (
                    _sparse_sequence,
                    _sparse_sentence,
                    _dense_sequence,
                    _dense_sentence,
                ) = self._extract_features(example, TEXT)
                if _sparse_sequence is not None:
                    X_sparse_sequence.append(_sparse_sequence)
                if _sparse_sentence is not None:
                    X_sparse_sentence.append(_sparse_sentence)
                if _dense_sequence is not None:
                    X_dense_sequence.append(_dense_sequence)
                if _dense_sentence is not None:
                    X_dense_sentence.append(_dense_sentence)

            # only add features for intent labels during training
            if training and example.get(label_attribute):
                (
                    _sparse_sequence,
                    _sparse_sentence,
                    _dense_sequence,
                    _dense_sentence,
                ) = self._extract_features(example, label_attribute)
                if _sparse_sequence is not None:
                    Y_sparse_sequence.append(_sparse_sequence)
                if _sparse_sentence is not None:
                    Y_sparse_sentence.append(_sparse_sentence)
                if _dense_sequence is not None:
                    Y_dense_sequence.append(_dense_sequence)
                if _dense_sentence is not None:
                    Y_dense_sentence.append(_dense_sentence)

                if label_id_dict:
                    label_ids.append(label_id_dict[example.get(label_attribute)])

            # only add tag_ids during training
            if training and self.component_config.get(ENTITY_RECOGNITION):
                for tag_spec in self._entity_tag_specs:
                    tag_name_to_tag_ids[tag_spec.tag_name].append(
                        self._tag_ids_for_crf(example, tag_spec)
                    )

        X_sparse_sequence = np.array(X_sparse_sequence)
        X_sparse_sentence = np.array(X_sparse_sentence)
        X_dense_sequence = np.array(X_dense_sequence)
        X_dense_sentence = np.array(X_dense_sentence)
        Y_sparse_sequence = np.array(Y_sparse_sequence)
        Y_sparse_sentence = np.array(Y_sparse_sentence)
        Y_dense_sequence = np.array(Y_dense_sequence)
        Y_dense_sentence = np.array(Y_dense_sentence)
        label_ids = np.array(label_ids)
        tag_name_to_tag_ids = {
            tag_name: np.array(tag_ids)
            for tag_name, tag_ids in tag_name_to_tag_ids.items()
        }

        model_data = RasaModelData(label_key=self.label_key)
<<<<<<< HEAD
        model_data.add_features(
            TEXT_SEQUENCE_FEATURES, [X_sparse_sequence, X_dense_sequence]
        )
        model_data.add_features(
            TEXT_SENTENCE_FEATURES, [X_sparse_sentence, X_dense_sentence]
        )
        model_data.add_features(
            LABEL_SEQUENCE_FEATURES, [Y_sparse_sequence, Y_dense_sequence]
        )
        model_data.add_features(
            LABEL_SENTENCE_FEATURES, [Y_sparse_sentence, Y_dense_sentence]
        )

        if (
            label_attribute
            and model_data.feature_not_exist(LABEL_SENTENCE_FEATURES)
            and model_data.feature_not_exist(LABEL_SEQUENCE_FEATURES)
        ):
=======
        model_data.add_features(TEXT_FEATURES, [X_sparse, X_dense])
        model_data.add_features(LABEL_FEATURES, [Y_sparse, Y_dense])

        if label_attribute and model_data.feature_not_exist(LABEL_FEATURES):
>>>>>>> 05a637f5
            # no label features are present, get default features from _label_data
            model_data.add_features(
                LABEL_SEQUENCE_FEATURES, self._use_default_label_features(label_ids)
            )

        # explicitly add last dimension to label_ids
        # to track correctly dynamic sequences
        model_data.add_features(LABEL_IDS, [np.expand_dims(label_ids, -1)])

        for tag_name, tag_ids in tag_name_to_tag_ids.items():
            model_data.add_features(f"{tag_name}_{TAG_IDS}", [tag_ids])

        model_data.add_lengths(TEXT_SENTENCE_LENGTH, TEXT_SENTENCE_FEATURES)
        model_data.add_lengths(LABEL_SENTENCE_LENGTH, LABEL_SENTENCE_FEATURES)
        model_data.add_lengths(TEXT_SEQUENCE_LENGTH, TEXT_SEQUENCE_FEATURES)
        model_data.add_lengths(LABEL_SEQUENCE_LENGTH, LABEL_SEQUENCE_FEATURES)
        return model_data

    def _tag_ids_for_crf(self, example: Message, tag_spec: EntityTagSpec) -> np.ndarray:
        """Create a np.array containing the tag ids of the given message."""
        if self.component_config[BILOU_FLAG]:
            _tags = bilou_utils.bilou_tags_to_ids(
                example, tag_spec.tags_to_ids, tag_spec.tag_name
            )
        else:
            _tags = []
            for token in example.get(TOKENS_NAMES[TEXT]):
                _tag = determine_token_labels(
                    token, example.get(ENTITIES), attribute_key=tag_spec.tag_name
                )
                _tags.append(tag_spec.tags_to_ids[_tag])

        # transpose to have seq_len x 1
        return np.array([_tags]).T

    # train helpers
    def preprocess_train_data(self, training_data: TrainingData) -> RasaModelData:
        """Prepares data for training.

        Performs sanity checks on training data, extracts encodings for labels.
        """

        if self.component_config[BILOU_FLAG]:
            bilou_utils.apply_bilou_schema(training_data)

        label_id_index_mapping = self._label_id_index_mapping(
            training_data, attribute=INTENT
        )

        if not label_id_index_mapping:
            # no labels are present to train
            return RasaModelData()

        self.index_label_id_mapping = self._invert_mapping(label_id_index_mapping)

        self._label_data = self._create_label_data(
            training_data, label_id_index_mapping, attribute=INTENT
        )

        self._entity_tag_specs = self._create_entity_tag_specs(training_data)

        label_attribute = (
            INTENT if self.component_config[INTENT_CLASSIFICATION] else None
        )

        model_data = self._create_model_data(
            training_data.training_examples,
            label_id_index_mapping,
            label_attribute=label_attribute,
        )

        self._check_input_dimension_consistency(model_data)

        return model_data

    @staticmethod
    def _check_enough_labels(model_data: RasaModelData) -> bool:
        return len(np.unique(model_data.get(LABEL_IDS))) >= 2

    def train(
        self,
        training_data: TrainingData,
        config: Optional[RasaNLUModelConfig] = None,
        **kwargs: Any,
    ) -> None:
        """Train the embedding intent classifier on a data set."""

        model_data = self.preprocess_train_data(training_data)
        if model_data.is_empty():
            logger.debug(
                f"Cannot train '{self.__class__.__name__}'. No data was provided. "
                f"Skipping training of the classifier."
            )
            return

        if self.component_config.get(INTENT_CLASSIFICATION):
            if not self._check_enough_labels(model_data):
                logger.error(
                    f"Cannot train '{self.__class__.__name__}'. "
                    f"Need at least 2 different intent classes. "
                    f"Skipping training of classifier."
                )
                return
        if self.component_config.get(ENTITY_RECOGNITION):
            self.check_correct_entity_annotations(training_data)

        # keep one example for persisting and loading
        self._data_example = model_data.first_data_example()

        self.model = self.model_class()(
            data_signature=model_data.get_signature(),
            label_data=self._label_data,
            entity_tag_specs=self._entity_tag_specs,
            config=self.component_config,
        )

        self.model.fit(
            model_data,
            self.component_config[EPOCHS],
            self.component_config[BATCH_SIZES],
            self.component_config[EVAL_NUM_EXAMPLES],
            self.component_config[EVAL_NUM_EPOCHS],
            self.component_config[BATCH_STRATEGY],
        )

    # process helpers
    def _predict(self, message: Message) -> Optional[Dict[Text, tf.Tensor]]:
        if self.model is None:
            logger.debug(
                f"There is no trained model for '{self.__class__.__name__}': The "
                f"component is either not trained or didn't receive enough training "
                f"data."
            )
            return None

        # create session data from message and convert it into a batch of 1
        model_data = self._create_model_data([message], training=False)

        return self.model.predict(model_data)

    def _predict_label(
        self, predict_out: Optional[Dict[Text, tf.Tensor]]
    ) -> Tuple[Dict[Text, Any], List[Dict[Text, Any]]]:
        """Predicts the intent of the provided message."""

        label = {"name": None, "confidence": 0.0}
        label_ranking = []

        if predict_out is None:
            return label, label_ranking

        message_sim = predict_out["i_scores"].numpy()

        message_sim = message_sim.flatten()  # sim is a matrix

        label_ids = message_sim.argsort()[::-1]

        if (
            self.component_config[LOSS_TYPE] == SOFTMAX
            and self.component_config[RANKING_LENGTH] > 0
        ):
            message_sim = train_utils.normalize(
                message_sim, self.component_config[RANKING_LENGTH]
            )

        message_sim[::-1].sort()
        message_sim = message_sim.tolist()

        # if X contains all zeros do not predict some label
        if label_ids.size > 0:
            label = {
                "name": self.index_label_id_mapping[label_ids[0]],
                "confidence": message_sim[0],
            }

            if (
                self.component_config[RANKING_LENGTH]
                and 0 < self.component_config[RANKING_LENGTH] < LABEL_RANKING_LENGTH
            ):
                output_length = self.component_config[RANKING_LENGTH]
            else:
                output_length = LABEL_RANKING_LENGTH

            ranking = list(zip(list(label_ids), message_sim))
            ranking = ranking[:output_length]
            label_ranking = [
                {"name": self.index_label_id_mapping[label_idx], "confidence": score}
                for label_idx, score in ranking
            ]

        return label, label_ranking

    def _predict_entities(
        self, predict_out: Optional[Dict[Text, tf.Tensor]], message: Message
    ) -> List[Dict]:
        if predict_out is None:
            return []

        predicted_tags = self._entity_label_to_tags(predict_out)

        entities = self.convert_predictions_into_entities(
            message.text, message.get(TOKENS_NAMES[TEXT], []), predicted_tags
        )

        entities = self.add_extractor_name(entities)
        entities = message.get(ENTITIES, []) + entities

        return entities

    def _entity_label_to_tags(
        self, predict_out: Dict[Text, Any]
    ) -> Dict[Text, List[Text]]:
        predicted_tags = {}

        for tag_spec in self._entity_tag_specs:
            predictions = predict_out[f"e_{tag_spec.tag_name}_ids"].numpy()
            tags = [tag_spec.ids_to_tags[p] for p in predictions[0]]

            if self.component_config[BILOU_FLAG]:
                tags = bilou_utils.ensure_consistent_bilou_tagging(tags)
                tags = bilou_utils.remove_bilou_prefixes(tags)

            predicted_tags[tag_spec.tag_name] = tags

        return predicted_tags

    def process(self, message: Message, **kwargs: Any) -> None:
        """Return the most likely label and its similarity to the input."""

        out = self._predict(message)

        if self.component_config[INTENT_CLASSIFICATION]:
            label, label_ranking = self._predict_label(out)

            message.set(INTENT, label, add_to_output=True)
            message.set("intent_ranking", label_ranking, add_to_output=True)

        if self.component_config[ENTITY_RECOGNITION]:
            entities = self._predict_entities(out, message)

            message.set(ENTITIES, entities, add_to_output=True)

    def persist(self, file_name: Text, model_dir: Text) -> Dict[Text, Any]:
        """Persist this model into the passed directory.

        Return the metadata necessary to load the model again.
        """

        if self.model is None:
            return {"file": None}

        model_dir = Path(model_dir)
        tf_model_file = model_dir / f"{file_name}.tf_model"

        io_utils.create_directory_for_file(tf_model_file)

        self.model.save(str(tf_model_file))

        io_utils.pickle_dump(
            model_dir / f"{file_name}.data_example.pkl", self._data_example
        )
        io_utils.pickle_dump(
            model_dir / f"{file_name}.label_data.pkl", self._label_data
        )
        io_utils.json_pickle(
            model_dir / f"{file_name}.index_label_id_mapping.pkl",
            self.index_label_id_mapping,
        )

        entity_tag_specs = (
            [tag_spec._asdict() for tag_spec in self._entity_tag_specs]
            if self._entity_tag_specs
            else []
        )
        io_utils.dump_obj_as_json_to_file(
            model_dir / f"{file_name}.entity_tag_specs.json", entity_tag_specs
        )

        return {"file": file_name}

    @classmethod
    def load(
        cls,
        meta: Dict[Text, Any],
        model_dir: Text = None,
        model_metadata: Metadata = None,
        cached_component: Optional["DIETClassifier"] = None,
        **kwargs: Any,
    ) -> "DIETClassifier":
        """Loads the trained model from the provided directory."""

        if not model_dir or not meta.get("file"):
            logger.debug(
                f"Failed to load model for '{cls.__name__}'. "
                f"Maybe you did not provide enough training data and no model was "
                f"trained or the path '{os.path.abspath(model_dir)}' doesn't exist?"
            )
            return cls(component_config=meta)

        (
            index_label_id_mapping,
            entity_tag_specs,
            label_data,
            meta,
            data_example,
        ) = cls._load_from_files(meta, model_dir)

        meta = train_utils.update_similarity_type(meta)

        model = cls._load_model(
            entity_tag_specs, label_data, meta, data_example, model_dir
        )

        return cls(
            component_config=meta,
            index_label_id_mapping=index_label_id_mapping,
            entity_tag_specs=entity_tag_specs,
            model=model,
        )

    @classmethod
    def _load_from_files(cls, meta: Dict[Text, Any], model_dir: Text):
        file_name = meta.get("file")

        model_dir = Path(model_dir)

        data_example = io_utils.pickle_load(model_dir / f"{file_name}.data_example.pkl")
        label_data = io_utils.pickle_load(model_dir / f"{file_name}.label_data.pkl")
        index_label_id_mapping = io_utils.json_unpickle(
            model_dir / f"{file_name}.index_label_id_mapping.pkl"
        )
        entity_tag_specs = io_utils.read_json_file(
            model_dir / f"{file_name}.entity_tag_specs.json"
        )
        entity_tag_specs = [
            EntityTagSpec(
                tag_name=tag_spec["tag_name"],
                ids_to_tags={
                    int(key): value for key, value in tag_spec["ids_to_tags"].items()
                },
                tags_to_ids={
                    key: int(value) for key, value in tag_spec["tags_to_ids"].items()
                },
                num_tags=tag_spec["num_tags"],
            )
            for tag_spec in entity_tag_specs
        ]

        # jsonpickle converts dictionary keys to strings
        index_label_id_mapping = {
            int(key): value for key, value in index_label_id_mapping.items()
        }

        return (
            index_label_id_mapping,
            entity_tag_specs,
            label_data,
            meta,
            data_example,
        )

    @classmethod
    def _load_model(
        cls,
        entity_tag_specs: List[EntityTagSpec],
        label_data: RasaModelData,
        meta: Dict[Text, Any],
        data_example: Dict[Text, List[np.ndarray]],
        model_dir: Text,
    ):
        file_name = meta.get("file")
        tf_model_file = os.path.join(model_dir, file_name + ".tf_model")

        label_key = LABEL_IDS if meta[INTENT_CLASSIFICATION] else None
        model_data_example = RasaModelData(label_key=label_key, data=data_example)

        model = cls.model_class().load(
            tf_model_file,
            model_data_example,
            data_signature=model_data_example.get_signature(),
            label_data=label_data,
            entity_tag_specs=entity_tag_specs,
            config=meta,
        )

        # build the graph for prediction
        predict_data_example = RasaModelData(
            label_key=label_key,
            data={
                feature_name: features
                for feature_name, features in model_data_example.items()
                if TEXT in feature_name
            },
        )

        model.build_for_predict(predict_data_example)

        return model


# accessing _tf_layers with any key results in key-error, disable it
# pytype: disable=key-error


class DIET(RasaModel):
    def __init__(
        self,
        data_signature: Dict[Text, List[FeatureSignature]],
        label_data: RasaModelData,
        entity_tag_specs: Optional[List[EntityTagSpec]],
        config: Dict[Text, Any],
    ) -> None:
        super().__init__(
            name="DIET",
            random_seed=config[RANDOM_SEED],
            tensorboard_log_dir=config[TENSORBOARD_LOG_DIR],
            tensorboard_log_level=config[TENSORBOARD_LOG_LEVEL],
        )

        self.config = config

        self.data_signature = data_signature
        self._check_data()

        self.predict_data_signature = {
            feature_name: features
            for feature_name, features in data_signature.items()
            if TEXT in feature_name
        }

        label_batch = label_data.prepare_batch()
        self.tf_label_data = self.batch_to_model_data_format(
            label_batch, label_data.get_signature()
        )

        self._entity_tag_specs = self._ordered_tag_specs(entity_tag_specs)

        # tf objects
        self._tf_layers: Dict[Text : tf.keras.layers.Layer] = {}
        self._prepare_layers()

        # tf training
        self.optimizer = tf.keras.optimizers.Adam(config[LEARNING_RATE])
        self._create_metrics()
        self._update_metrics_to_log()

        self.all_labels_embed = None  # needed for efficient prediction

    @staticmethod
    def _ordered_tag_specs(
        entity_tag_specs: Optional[List[EntityTagSpec]],
    ) -> List[EntityTagSpec]:
        """Ensure that order of entity tag specs matches CRF layer order."""
        if entity_tag_specs is None:
            return []

        crf_order = [
            ENTITY_ATTRIBUTE_TYPE,
            ENTITY_ATTRIBUTE_ROLE,
            ENTITY_ATTRIBUTE_GROUP,
        ]

        ordered_tag_spec = []

        for tag_name in crf_order:
            for tag_spec in entity_tag_specs:
                if tag_name == tag_spec.tag_name:
                    ordered_tag_spec.append(tag_spec)

        return ordered_tag_spec

    def _check_data(self) -> None:
        if (
            TEXT_SENTENCE_FEATURES not in self.data_signature
            and TEXT_SEQUENCE_FEATURES not in self.data_signature
        ):
            raise InvalidConfigError(
                f"No text features specified. "
                f"Cannot train '{self.__class__.__name__}' model."
            )
        if self.config[INTENT_CLASSIFICATION]:
            if (
                LABEL_SENTENCE_FEATURES not in self.data_signature
                and LABEL_SEQUENCE_FEATURES not in self.data_signature
            ):
                raise InvalidConfigError(
                    f"No label features specified. "
                    f"Cannot train '{self.__class__.__name__}' model."
                )
            if (
                self.config[SHARE_HIDDEN_LAYERS]
                and self.data_signature[TEXT_SENTENCE_FEATURES]
                != self.data_signature[LABEL_SENTENCE_FEATURES]
            ):
                raise ValueError(
                    "If hidden layer weights are shared, data signatures "
                    "for text_features and label_features must coincide."
                )

        if (
            self.config[ENTITY_RECOGNITION]
            and f"{ENTITY_ATTRIBUTE_TYPE}_{TAG_IDS}" not in self.data_signature
        ):
            common_utils.raise_warning(
                f"You specified '{self.__class__.__name__}' to train entities, but "
                f"no entities are present in the training data. Skip training of "
                f"entities."
            )
            self.config[ENTITY_RECOGNITION] = False

    def _create_metrics(self) -> None:
        # self.metrics will have the same order as they are created
        # so create loss metrics first to output losses first
        self.mask_loss = tf.keras.metrics.Mean(name="m_loss")
        self.intent_loss = tf.keras.metrics.Mean(name="i_loss")
        self.entity_loss = tf.keras.metrics.Mean(name="entity_loss")
        self.entity_group_loss = tf.keras.metrics.Mean(name="group_loss")
        self.entity_role_loss = tf.keras.metrics.Mean(name="role_loss")
        # create accuracy metrics second to output accuracies second
        self.mask_acc = tf.keras.metrics.Mean(name="m_acc")
        self.response_acc = tf.keras.metrics.Mean(name="i_acc")
        self.entity_f1 = tf.keras.metrics.Mean(name="entity_f1")
        self.entity_group_f1 = tf.keras.metrics.Mean(name="group_f1")
        self.entity_role_f1 = tf.keras.metrics.Mean(name="role_f1")

    def _update_metrics_to_log(self) -> None:
        if self.config[MASKED_LM]:
            self.metrics_to_log += ["m_loss", "m_acc"]
        if self.config[INTENT_CLASSIFICATION]:
            self.metrics_to_log += ["i_loss", "i_acc"]
        if self.config[ENTITY_RECOGNITION]:
            for tag_spec in self._entity_tag_specs:
                if tag_spec.num_tags != 0:
                    name = tag_spec.tag_name
                    self.metrics_to_log += [f"{name}_loss", f"{name}_f1"]

    def _prepare_layers(self) -> None:
        self.text_name = TEXT
        self._prepare_sequence_layers(self.text_name)
        if self.config[MASKED_LM]:
            self._prepare_mask_lm_layers(self.text_name)
        if self.config[INTENT_CLASSIFICATION]:
            self.label_name = TEXT if self.config[SHARE_HIDDEN_LAYERS] else LABEL
            self._prepare_input_layers(self.label_name)
            self._prepare_label_classification_layers()
        if self.config[ENTITY_RECOGNITION]:
            self._prepare_entity_recognition_layers()

    def _prepare_sparse_dense_layers(
        self,
        feature_signatures: List[FeatureSignature],
        name: Text,
        reg_lambda: float,
        dense_dim: int,
    ) -> None:
        sparse = False
        dense = False
        for is_sparse, shape in feature_signatures:
            if is_sparse:
                sparse = True
            else:
                dense = True
                # if dense features are present
                # use the feature dimension of the dense features
                dense_dim = shape[-1]

        if sparse:
            self._tf_layers[f"sparse_to_dense.{name}"] = layers.DenseForSparse(
                units=dense_dim, reg_lambda=reg_lambda, name=name
            )
            if not dense:
                # create dense labels for the input to use in negative sampling
                self._tf_layers[f"sparse_to_dense_ids.{name}"] = layers.DenseForSparse(
                    units=2, trainable=False, name=f"sparse_to_dense_ids.{name}"
                )

    def _prepare_input_layers(self, name: Text) -> None:
        self._tf_layers[f"ffnn.{name}"] = layers.Ffnn(
            self.config[HIDDEN_LAYERS_SIZES][name],
            self.config[DROP_RATE],
            self.config[REGULARIZATION_CONSTANT],
            self.config[WEIGHT_SPARSITY],
            name,
        )
        for type in [SENTENCE, SEQUENCE]:
            if f"{name}_{type}_features" not in self.data_signature:
                continue

            self._tf_layers[
                f"sparse_input_dropout.{name}_{type}"
            ] = layers.SparseDropout(rate=self.config[DROP_RATE])
            self._tf_layers[
                f"dense_input_dropout.{name}_{type}"
            ] = tf.keras.layers.Dropout(rate=self.config[DROP_RATE])
            self._prepare_sparse_dense_layers(
                self.data_signature[f"{name}_{type}_features"],
                f"{name}_{type}",
                self.config[REGULARIZATION_CONSTANT],
                self.config[DENSE_DIMENSION][name],
            )
            self._tf_layers[f"ffnn.{name}_{type}"] = layers.Ffnn(
                [self.config[CONCAT_DIMENSION][name]],
                self.config[DROP_RATE],
                self.config[REGULARIZATION_CONSTANT],
                self.config[WEIGHT_SPARSITY],
                name,
            )

    def _prepare_embed_layers(self, name: Text) -> None:
        self._tf_layers[f"embed.{name}"] = layers.Embed(
            self.config[EMBEDDING_DIMENSION],
            self.config[REGULARIZATION_CONSTANT],
            name,
            self.config[SIMILARITY_TYPE],
        )

    def _prepare_dot_product_loss(self, name: Text, scale_loss: bool) -> None:
        self._tf_layers[f"loss.{name}"] = layers.DotProductLoss(
            self.config[NUM_NEG],
            self.config[LOSS_TYPE],
            self.config[MAX_POS_SIM],
            self.config[MAX_NEG_SIM],
            self.config[USE_MAX_NEG_SIM],
            self.config[NEGATIVE_MARGIN_SCALE],
            scale_loss,
            # set to 1 to get deterministic behaviour
            parallel_iterations=1 if self.random_seed is not None else 1000,
        )

    def _prepare_sequence_layers(self, name: Text) -> None:
        self._prepare_input_layers(name)

        if self.config[NUM_TRANSFORMER_LAYERS] > 0:
            self._tf_layers[f"{name}_transformer"] = TransformerEncoder(
                self.config[NUM_TRANSFORMER_LAYERS],
                self.config[TRANSFORMER_SIZE],
                self.config[NUM_HEADS],
                self.config[TRANSFORMER_SIZE] * 4,
                self.config[REGULARIZATION_CONSTANT],
                dropout_rate=self.config[DROP_RATE],
                attention_dropout_rate=self.config[DROP_RATE_ATTENTION],
                sparsity=self.config[WEIGHT_SPARSITY],
                unidirectional=self.config[UNIDIRECTIONAL_ENCODER],
                use_key_relative_position=self.config[KEY_RELATIVE_ATTENTION],
                use_value_relative_position=self.config[VALUE_RELATIVE_ATTENTION],
                max_relative_position=self.config[MAX_RELATIVE_POSITION],
                name=f"{name}_encoder",
            )
        else:
            # create lambda so that it can be used later without the check
            self._tf_layers[f"{name}_transformer"] = lambda x, mask, training: x

    def _prepare_mask_lm_layers(self, name: Text) -> None:
        self._tf_layers[f"{name}_input_mask"] = layers.InputMask()

        self._prepare_embed_layers(f"{name}_lm_mask")
        self._prepare_embed_layers(f"{name}_golden_token")

        # mask loss is additional loss
        # set scaling to False, so that it doesn't overpower other losses
        self._prepare_dot_product_loss(f"{name}_mask", scale_loss=False)

    def _prepare_label_classification_layers(self) -> None:
        self._prepare_embed_layers(TEXT)
        self._prepare_embed_layers(LABEL)

        self._prepare_dot_product_loss(LABEL, self.config[SCALE_LOSS])

    def _prepare_entity_recognition_layers(self) -> None:
        for tag_spec in self._entity_tag_specs:
            name = tag_spec.tag_name
            num_tags = tag_spec.num_tags
            self._tf_layers[f"embed.{name}.logits"] = layers.Embed(
                num_tags, self.config[REGULARIZATION_CONSTANT], f"logits.{name}"
            )
            self._tf_layers[f"crf.{name}"] = layers.CRF(
                num_tags, self.config[REGULARIZATION_CONSTANT], self.config[SCALE_LOSS]
            )
            self._tf_layers[f"embed.{name}.tags"] = layers.Embed(
                self.config[EMBEDDING_DIMENSION],
                self.config[REGULARIZATION_CONSTANT],
                f"tags.{name}",
            )

    def _combine_sparse_dense_features(
        self,
        features: List[Union[np.ndarray, tf.Tensor, tf.SparseTensor]],
        mask: tf.Tensor,
        name: Text,
        sparse_dropout: bool = False,
        dense_dropout: bool = False,
    ) -> Optional[tf.Tensor]:

        if not features:
            return None

        dense_features = []

        for f in features:
            if isinstance(f, tf.SparseTensor):
                if sparse_dropout:
                    _f = self._tf_layers[f"sparse_input_dropout.{name}"](
                        f, self._training
                    )
                else:
                    _f = f

                dense_f = self._tf_layers[f"sparse_to_dense.{name}"](_f)

                if dense_dropout:
                    dense_f = self._tf_layers[f"dense_input_dropout.{name}"](
                        dense_f, self._training
                    )

                dense_features.append(dense_f)
            else:
                dense_features.append(f)

        return tf.concat(dense_features, axis=-1) * mask

    def _features_as_seq_ids(
        self, features: List[Union[np.ndarray, tf.Tensor, tf.SparseTensor]], name: Text
    ) -> Optional[tf.Tensor]:
        """Creates dense labels for negative sampling."""

        # if there are dense features - we can use them
        for f in features:
            if not isinstance(f, tf.SparseTensor):
                return tf.stop_gradient(f)

        # use additional sparse to dense layer
        for f in features:
            if isinstance(f, tf.SparseTensor):
                return tf.stop_gradient(
                    self._tf_layers[f"sparse_to_dense_ids.{name}"](f)
                )

        return None

    def _combine_sequence_sentence_features(
        self,
        sequence_features: List[Union[tf.Tensor, tf.SparseTensor]],
        sentence_features: List[Union[tf.Tensor, tf.SparseTensor]],
        mask_sequence: tf.Tensor,
        mask_sentence: tf.Tensor,
        mask_text: tf.Tensor,
        name: Text,
        sparse_dropout: bool = False,
        dense_dropout: bool = False,
    ) -> tf.Tensor:
        sequence_x = self._combine_sparse_dense_features(
            sequence_features,
            mask_sequence,
            f"{name}_{SEQUENCE}",
            sparse_dropout,
            dense_dropout,
        )
        sentence_x = self._combine_sparse_dense_features(
            sentence_features,
            mask_sentence,
            f"{name}_{SENTENCE}",
            sparse_dropout,
            dense_dropout,
        )

        if sequence_x is not None and sentence_x is not None:
            if sequence_x.shape[-1] != sentence_x.shape[-1]:
                sequence_x = self._tf_layers[f"ffnn.{name}_{SEQUENCE}"](
                    sequence_x, self._training
                )
                sentence_x = self._tf_layers[f"ffnn.{name}_{SENTENCE}"](
                    sentence_x, self._training
                )

            # we need to concatenate the sequence features with the sentence features
            # we cannot use tf.concat as the sequence features are padded

            # (1) get position of cls token in mask
            last = mask_text * tf.math.cumprod(
                1 - mask_text, axis=1, exclusive=True, reverse=True
            )
            # (2) multiply by sentence features so that we get a matrix of
            #     batch-dim x seq-dim x feature-dim with zeros everywhere except for
            #     for the sentence features
            sentence_x = last * sentence_x

            # (3) add a zero to the end of sequence matrix to match the final shape
            sequence_x = tf.pad(sequence_x, [[0, 0], [0, 1], [0, 0]])

            # (4) sum up sequence features and sentence features
            return sequence_x + sentence_x

        if sequence_x is not None and sentence_x is None:
            return sequence_x

        if sequence_x is None and sentence_x is not None:
            return sentence_x

        raise ValueError("No features present!")

    def _create_bow(
        self,
        sequence_features: List[Union[tf.Tensor, tf.SparseTensor]],
        sentence_features: List[Union[tf.Tensor, tf.SparseTensor]],
        sequence_mask: tf.Tensor,
        sentence_mask: tf.Tensor,
        text_mask: tf.Tensor,
        name: Text,
        sparse_dropout: bool = False,
        dense_dropout: bool = False,
    ) -> tf.Tensor:

        x = self._combine_sequence_sentence_features(
            sequence_features,
            sentence_features,
            sequence_mask,
            sentence_mask,
            text_mask,
            name,
            sparse_dropout,
            dense_dropout,
        )
        x = tf.reduce_sum(x, axis=1)  # convert to bag-of-words
        return self._tf_layers[f"ffnn.{name}"](x, self._training)

    def _create_sequence(
        self,
        sequence_features: List[Union[tf.Tensor, tf.SparseTensor]],
        sentence_features: List[Union[tf.Tensor, tf.SparseTensor]],
        mask_sequence: tf.Tensor,
        mask_sentence: tf.Tensor,
        mask: tf.Tensor,
        name: Text,
        sparse_dropout: bool = False,
        dense_dropout: bool = False,
        masked_lm_loss: bool = False,
        sequence_ids: bool = False,
    ) -> Tuple[tf.Tensor, tf.Tensor, Optional[tf.Tensor], Optional[tf.Tensor]]:
        if sequence_ids:
            # TODO: What should go in?
            seq_ids = self._features_as_seq_ids(sentence_features, f"{name}_{SENTENCE}")
        else:
            seq_ids = None

        inputs = self._combine_sequence_sentence_features(
            sequence_features,
            sentence_features,
            mask_sequence,
            mask_sentence,
            mask,
            name,
            sparse_dropout,
            dense_dropout,
        )
        inputs = self._tf_layers[f"ffnn.{name}"](inputs, self._training)

        if masked_lm_loss:
            transformer_inputs, lm_mask_bool = self._tf_layers[f"{name}_input_mask"](
                inputs, mask, self._training
            )
        else:
            transformer_inputs = inputs
            lm_mask_bool = None

        outputs = self._tf_layers[f"{name}_transformer"](
            transformer_inputs, 1 - mask, self._training
        )

        if self.config[NUM_TRANSFORMER_LAYERS] > 0:
            # apply activation
            outputs = tfa.activations.gelu(outputs)

        return outputs, inputs, seq_ids, lm_mask_bool

    def _create_all_labels(self) -> Tuple[tf.Tensor, tf.Tensor]:
        all_label_ids = self.tf_label_data[LABEL_IDS][0]

        mask_sentence_label = self._get_mask_for(
            self.tf_label_data, LABEL_SENTENCE_LENGTH
        )
        mask_sequence_label = self._get_mask_for(
            self.tf_label_data, LABEL_SEQUENCE_LENGTH
        )

        x = self._create_bow(
            self.tf_label_data[LABEL_SEQUENCE_FEATURES],
            self.tf_label_data[LABEL_SENTENCE_FEATURES],
            mask_sequence_label,
            mask_sentence_label,
            mask_sequence_label,
            self.label_name,
        )
        all_labels_embed = self._tf_layers[f"embed.{LABEL}"](x)

        return all_label_ids, all_labels_embed

    @staticmethod
    def _last_token(x: tf.Tensor, sequence_lengths: tf.Tensor) -> tf.Tensor:
        last_sequence_index = tf.maximum(0, sequence_lengths - 1)
        batch_index = tf.range(tf.shape(last_sequence_index)[0])

        indices = tf.stack([batch_index, last_sequence_index], axis=1)
        return tf.gather_nd(x, indices)

    def _mask_loss(
        self,
        outputs: tf.Tensor,
        inputs: tf.Tensor,
        seq_ids: tf.Tensor,
        lm_mask_bool: tf.Tensor,
        name: Text,
    ) -> tf.Tensor:
        # make sure there is at least one element in the mask
        lm_mask_bool = tf.cond(
            tf.reduce_any(lm_mask_bool),
            lambda: lm_mask_bool,
            lambda: tf.scatter_nd([[0, 0, 0]], [True], tf.shape(lm_mask_bool)),
        )

        lm_mask_bool = tf.squeeze(lm_mask_bool, -1)
        # pick elements that were masked
        outputs = tf.boolean_mask(outputs, lm_mask_bool)
        inputs = tf.boolean_mask(inputs, lm_mask_bool)
        ids = tf.boolean_mask(seq_ids, lm_mask_bool)

        outputs_embed = self._tf_layers[f"embed.{name}_lm_mask"](outputs)
        inputs_embed = self._tf_layers[f"embed.{name}_golden_token"](inputs)

        return self._tf_layers[f"loss.{name}_mask"](
            outputs_embed, inputs_embed, ids, inputs_embed, ids
        )

    def _calculate_label_loss(
        self, text_features: tf.Tensor, label_features: tf.Tensor, label_ids: tf.Tensor
    ) -> tf.Tensor:
        all_label_ids, all_labels_embed = self._create_all_labels()

        text_embed = self._tf_layers[f"embed.{TEXT}"](text_features)
        label_embed = self._tf_layers[f"embed.{LABEL}"](label_features)

        return self._tf_layers[f"loss.{LABEL}"](
            text_embed, label_embed, label_ids, all_labels_embed, all_label_ids
        )

    def _calculate_entity_loss(
        self,
        inputs: tf.Tensor,
        tag_ids: tf.Tensor,
        mask: tf.Tensor,
        sequence_lengths: tf.Tensor,
        tag_name: Text,
        entity_tags: Optional[tf.Tensor] = None,
    ) -> Tuple[tf.Tensor, tf.Tensor, tf.Tensor]:

        tag_ids = tf.cast(tag_ids[:, :, 0], tf.int32)

        if entity_tags is not None:
            _tags = self._tf_layers[f"embed.{tag_name}.tags"](entity_tags)
            inputs = tf.concat([inputs, _tags], axis=-1)

        logits = self._tf_layers[f"embed.{tag_name}.logits"](inputs)

        # should call first to build weights
        pred_ids = self._tf_layers[f"crf.{tag_name}"](logits, sequence_lengths)
        # pytype cannot infer that 'self._tf_layers["crf"]' has the method '.loss'
        # pytype: disable=attribute-error
        loss = self._tf_layers[f"crf.{tag_name}"].loss(
            logits, tag_ids, sequence_lengths
        )
        f1 = self._tf_layers[f"crf.{tag_name}"].f1_score(tag_ids, pred_ids, mask)
        # pytype: enable=attribute-error

        return loss, f1, logits

    @staticmethod
    def _compute_mask(sequence_lengths: tf.Tensor) -> tf.Tensor:
        mask = tf.sequence_mask(sequence_lengths, dtype=tf.float32)
        # explicitly add last dimension to mask
        # to track correctly dynamic sequences
        return tf.expand_dims(mask, -1)

    @staticmethod
    def _get_sequence_lengths(sequence_lengths: tf.Tensor) -> tf.Tensor:
        return tf.cast(sequence_lengths, dtype=tf.int32)

    def batch_loss(
        self, batch_in: Union[Tuple[tf.Tensor], Tuple[np.ndarray]]
    ) -> tf.Tensor:
        tf_batch_data = self.batch_to_model_data_format(batch_in, self.data_signature)

        mask_sequence_text = self._get_mask_for(tf_batch_data, TEXT_SEQUENCE_LENGTH)
        mask_sentence_text = self._get_mask_for(tf_batch_data, TEXT_SENTENCE_LENGTH)

        if TEXT_SEQUENCE_LENGTH in tf_batch_data:
            sequence_lengths = self._get_sequence_lengths(
                tf_batch_data[TEXT_SEQUENCE_LENGTH][0]
            )
            sequence_lengths += 1  # add cls token
        else:
            sequence_lengths = self._get_sequence_lengths(
                tf_batch_data[TEXT_SENTENCE_LENGTH][0]
            )
        mask_text = self._compute_mask(sequence_lengths)

        (
            text_transformed,
            text_in,
            text_seq_ids,
            lm_mask_bool_text,
        ) = self._create_sequence(
            tf_batch_data[TEXT_SEQUENCE_FEATURES],
            tf_batch_data[TEXT_SENTENCE_FEATURES],
            mask_sequence_text,
            mask_sentence_text,
            mask_text,
            self.text_name,
            sparse_dropout=self.config[SPARSE_INPUT_DROPOUT],
            dense_dropout=self.config[DENSE_INPUT_DROPOUT],
            masked_lm_loss=self.config[MASKED_LM],
            sequence_ids=False,
        )

        losses = []

        if self.config[MASKED_LM]:
            loss, acc = self._mask_loss(
                text_transformed, text_in, text_seq_ids, lm_mask_bool_text, TEXT
            )
            self.mask_loss.update_state(loss)
            self.mask_acc.update_state(acc)
            losses.append(loss)

        if self.config[INTENT_CLASSIFICATION]:
            loss = self._batch_loss_intent(
                sequence_lengths, mask_text, text_transformed, tf_batch_data
            )
            losses.append(loss)

        if self.config[ENTITY_RECOGNITION]:
            losses += self._batch_loss_entities(
                mask_text, sequence_lengths, text_transformed, tf_batch_data
            )

        return tf.math.add_n(losses)

    def _get_mask_for(self, tf_batch_data, name: Text):
        if name not in tf_batch_data:
            return None

        sequence_lengths = self._get_sequence_lengths(tf_batch_data[name][0])
        return self._compute_mask(sequence_lengths)

    def _batch_loss_intent(
        self,
        sequence_lengths: tf.Tensor,
        mask_text: tf.Tensor,
        text_transformed: tf.Tensor,
        tf_batch_data: Dict[Text, List[tf.Tensor]],
    ) -> tf.Tensor:
        # get _cls_ vector for intent classification
        cls = self._last_token(text_transformed, sequence_lengths)

        mask_sequence_label = self._get_mask_for(tf_batch_data, LABEL_SEQUENCE_LENGTH)
        mask_sentence_label = self._get_mask_for(tf_batch_data, LABEL_SENTENCE_LENGTH)

        label_ids = tf_batch_data[LABEL_IDS][0]
        label = self._create_bow(
            tf_batch_data[LABEL_SEQUENCE_FEATURES],
            tf_batch_data[LABEL_SENTENCE_FEATURES],
            mask_sequence_label,
            mask_sentence_label,
            mask_text,
            self.label_name,
        )

        loss, acc = self._calculate_label_loss(cls, label, label_ids)

        self.intent_loss.update_state(loss)
        self.response_acc.update_state(acc)

        return loss

    def _batch_loss_entities(
        self,
        mask_text: tf.Tensor,
        sequence_lengths: tf.Tensor,
        text_transformed: tf.Tensor,
        tf_batch_data: Dict[Text, List[tf.Tensor]],
    ) -> List[tf.Tensor]:
        losses = []

        sequence_lengths -= 1  # remove cls token

        entity_tags = None

        for tag_spec in self._entity_tag_specs:
            if tag_spec.num_tags == 0:
                continue

            tag_ids = tf_batch_data[f"{tag_spec.tag_name}_{TAG_IDS}"][0]

            loss, f1, _logits = self._calculate_entity_loss(
                text_transformed,
                tag_ids,
                mask_text,
                sequence_lengths,
                tag_spec.tag_name,
                entity_tags,
            )

            if tag_spec.tag_name == ENTITY_ATTRIBUTE_TYPE:
                # use the entity tags as additional input for the role
                # and group CRF
                entity_tags = tf.one_hot(
                    tf.cast(tag_ids[:, :, 0], tf.int32), depth=tag_spec.num_tags
                )

            self._update_entity_metrics(loss, f1, tag_spec.tag_name)

            losses.append(loss)

        return losses

    def _update_entity_metrics(self, loss: tf.Tensor, f1: tf.Tensor, tag_name: Text):
        if tag_name == ENTITY_ATTRIBUTE_TYPE:
            self.entity_loss.update_state(loss)
            self.entity_f1.update_state(f1)
        elif tag_name == ENTITY_ATTRIBUTE_GROUP:
            self.entity_group_loss.update_state(loss)
            self.entity_group_f1.update_state(f1)
        elif tag_name == ENTITY_ATTRIBUTE_ROLE:
            self.entity_role_loss.update_state(loss)
            self.entity_role_f1.update_state(f1)

    def batch_predict(
        self, batch_in: Union[Tuple[tf.Tensor], Tuple[np.ndarray]]
    ) -> Dict[Text, tf.Tensor]:
        tf_batch_data = self.batch_to_model_data_format(
            batch_in, self.predict_data_signature
        )

        mask_sequence_text = self._get_mask_for(tf_batch_data, TEXT_SEQUENCE_LENGTH)
        mask_sentence_text = self._get_mask_for(tf_batch_data, TEXT_SENTENCE_LENGTH)

        if TEXT_SEQUENCE_LENGTH in tf_batch_data:
            sequence_lengths = self._get_sequence_lengths(
                tf_batch_data[TEXT_SEQUENCE_LENGTH][0]
            )
            sequence_lengths += 1  # add cls token
        else:
            sequence_lengths = self._get_sequence_lengths(
                tf_batch_data[TEXT_SENTENCE_LENGTH][0]
            )
        mask = self._compute_mask(sequence_lengths)

        text_transformed, _, _, _ = self._create_sequence(
            tf_batch_data[TEXT_SEQUENCE_FEATURES],
            tf_batch_data[TEXT_SENTENCE_FEATURES],
            mask_sequence_text,
            mask_sentence_text,
            mask,
            self.text_name,
        )

        predictions: Dict[Text, tf.Tensor] = {}

        if self.config[INTENT_CLASSIFICATION]:
            predictions.update(
                self._batch_predict_intents(sequence_lengths, text_transformed)
            )

        if self.config[ENTITY_RECOGNITION]:
            predictions.update(
                self._batch_predict_entities(sequence_lengths, text_transformed)
            )

        return predictions

    def _batch_predict_entities(
        self, sequence_lengths: tf.Tensor, text_transformed: tf.Tensor
    ) -> Dict[Text, tf.Tensor]:
        predictions: Dict[Text, tf.Tensor] = {}

        entity_tags = None

        for tag_spec in self._entity_tag_specs:
            # skip crf layer if it was not trained
            if tag_spec.num_tags == 0:
                continue

            name = tag_spec.tag_name
            _input = text_transformed

            if entity_tags is not None:
                _tags = self._tf_layers[f"embed.{name}.tags"](entity_tags)
                _input = tf.concat([_input, _tags], axis=-1)

            _logits = self._tf_layers[f"embed.{name}.logits"](_input)
            pred_ids = self._tf_layers[f"crf.{name}"](_logits, sequence_lengths - 1)

            predictions[f"e_{name}_ids"] = pred_ids

            if name == ENTITY_ATTRIBUTE_TYPE:
                # use the entity tags as additional input for the role
                # and group CRF
                entity_tags = tf.one_hot(
                    tf.cast(pred_ids, tf.int32), depth=tag_spec.num_tags
                )

        return predictions

    def _batch_predict_intents(
        self, sequence_lengths: tf.Tensor, text_transformed: tf.Tensor
    ) -> Dict[Text, tf.Tensor]:

        if self.all_labels_embed is None:
            _, self.all_labels_embed = self._create_all_labels()

        # get _cls_ vector for intent classification
        cls = self._last_token(text_transformed, sequence_lengths)
        cls_embed = self._tf_layers[f"embed.{TEXT}"](cls)

        # pytype cannot infer that 'self._tf_layers[f"loss.{LABEL}"]' has methods
        # like '.sim' or '.confidence_from_sim'
        # pytype: disable=attribute-error
        sim_all = self._tf_layers[f"loss.{LABEL}"].sim(
            cls_embed[:, tf.newaxis, :], self.all_labels_embed[tf.newaxis, :, :]
        )
        scores = self._tf_layers[f"loss.{LABEL}"].confidence_from_sim(
            sim_all, self.config[SIMILARITY_TYPE]
        )
        # pytype: enable=attribute-error

        return {"i_scores": scores}


# pytype: enable=key-error<|MERGE_RESOLUTION|>--- conflicted
+++ resolved
@@ -82,20 +82,14 @@
     AUTO,
     BALANCED,
     TENSORBOARD_LOG_LEVEL,
-<<<<<<< HEAD
     CONCAT_DIMENSION,
-    SENTENCE_FEATURES,
-    SEQUENCE_FEATURES,
-=======
     FEATURIZERS,
->>>>>>> 05a637f5
 )
 
 
 logger = logging.getLogger(__name__)
 
 
-<<<<<<< HEAD
 SENTENCE = "sentence"
 SEQUENCE = "sequence"
 TEXT_SENTENCE_FEATURES = f"{TEXT}_{SENTENCE}_features"
@@ -106,12 +100,6 @@
 LABEL_SENTENCE_LENGTH = f"{LABEL}_{SENTENCE}_lengths"
 TEXT_SEQUENCE_LENGTH = f"{TEXT}_{SEQUENCE}_lengths"
 LABEL_SEQUENCE_LENGTH = f"{LABEL}_{SEQUENCE}_lengths"
-=======
-TEXT_FEATURES = f"{TEXT}_features"
-LABEL_FEATURES = f"{LABEL}_features"
-TEXT_SEQ_LENGTH = f"{TEXT}_lengths"
-LABEL_SEQ_LENGTH = f"{LABEL}_lengths"
->>>>>>> 05a637f5
 LABEL_IDS = f"{LABEL}_ids"
 TAG_IDS = "tag_ids"
 
@@ -257,12 +245,7 @@
         TENSORBOARD_LOG_LEVEL: "epoch",
         # Specify what features to use as sequence and sentence features
         # By default all features in the pipeline are used.
-<<<<<<< HEAD
-        SEQUENCE_FEATURES: [],
-        SENTENCE_FEATURES: [],
-=======
         FEATURIZERS: [],
->>>>>>> 05a637f5
     }
 
     # init helpers
@@ -440,32 +423,12 @@
         """Checks if all labels have features set."""
 
         return all(
-<<<<<<< HEAD
-            len(
-                [
-                    f
-                    for f in label_example.features
-                    if f.is_sparse() and f.message_attribute == attribute
-                ]
-            )
-            > 0
-            or len(
-                [
-                    f
-                    for f in label_example.features
-                    if f.is_dense() and f.message_attribute == attribute
-                ]
-            )
-            > 0
-=======
             label_example.features_present(attribute)
->>>>>>> 05a637f5
             for label_example in labels_example
         )
 
     def _extract_features(
         self, message: Message, attribute: Text
-<<<<<<< HEAD
     ) -> Tuple[
         Optional[scipy.sparse.spmatrix],
         Optional[scipy.sparse.spmatrix],
@@ -476,24 +439,9 @@
         (
             sparse_sequence_features,
             sparse_sentence_features,
-        ) = message.get_sparse_features(
-            attribute,
-            self.component_config[SEQUENCE_FEATURES],
-            self.component_config[SENTENCE_FEATURES],
-        )
+        ) = message.get_sparse_features(attribute, self.component_config[FEATURIZERS])
         dense_sequence_features, dense_sentence_features = message.get_dense_features(
-            attribute,
-            self.component_config[SEQUENCE_FEATURES],
-            self.component_config[SENTENCE_FEATURES],
-=======
-    ) -> Tuple[Optional[scipy.sparse.spmatrix], Optional[np.ndarray]]:
-
-        sparse_features = message.get_sparse_features(
             attribute, self.component_config[FEATURIZERS]
-        )
-        dense_features = message.get_dense_features(
-            attribute, self.component_config[FEATURIZERS]
->>>>>>> 05a637f5
         )
 
         if dense_sequence_features is not None and sparse_sequence_features is not None:
@@ -744,7 +692,6 @@
         }
 
         model_data = RasaModelData(label_key=self.label_key)
-<<<<<<< HEAD
         model_data.add_features(
             TEXT_SEQUENCE_FEATURES, [X_sparse_sequence, X_dense_sequence]
         )
@@ -763,12 +710,6 @@
             and model_data.feature_not_exist(LABEL_SENTENCE_FEATURES)
             and model_data.feature_not_exist(LABEL_SEQUENCE_FEATURES)
         ):
-=======
-        model_data.add_features(TEXT_FEATURES, [X_sparse, X_dense])
-        model_data.add_features(LABEL_FEATURES, [Y_sparse, Y_dense])
-
-        if label_attribute and model_data.feature_not_exist(LABEL_FEATURES):
->>>>>>> 05a637f5
             # no label features are present, get default features from _label_data
             model_data.add_features(
                 LABEL_SEQUENCE_FEATURES, self._use_default_label_features(label_ids)
