import typing
import json
import logging
import numpy as np
import os
import pickle
import warnings
from sklearn.base import clone
from sklearn.linear_model import LogisticRegression
from sklearn.model_selection import GridSearchCV
from sklearn.preprocessing import LabelEncoder
# noinspection PyProtectedMember
from sklearn.utils import shuffle as sklearn_shuffle
from typing import Optional, Any, List, Text, Dict, Callable

from rasa_core import utils
from rasa_core.domain import Domain
from rasa_core.featurizers import (
    TrackerFeaturizer, MaxHistoryTrackerFeaturizer)
from rasa_core.policies.policy import Policy
from rasa_core.trackers import DialogueStateTracker

logger = logging.getLogger(__name__)

if typing.TYPE_CHECKING:
    import sklearn


class SklearnPolicy(Policy):
    """Use an sklearn classifier to train a policy."""

    def __init__(
        self,
        featurizer: Optional[MaxHistoryTrackerFeaturizer] = None,
<<<<<<< HEAD
        model: 'sklearn.base.BaseEstimator' = None,
=======
        priority: int = 1,
        model: 'sklearn.base.BaseEstimator' = LogisticRegression(),
>>>>>>> 88a4e142
        param_grid: Optional[Dict[Text, List] or List[Dict]] = None,
        cv: Optional[int] = None,
        scoring: Optional[Text or List or Dict or Callable] = 'accuracy',
        label_encoder: LabelEncoder = LabelEncoder(),
        shuffle: bool = True,
        **kwargs: Any
    ) -> None:
        """Create a new sklearn policy.

        Args:
            featurizer: Featurizer used to convert the training data into
                vector format.
            model: The sklearn model or model pipeline.
            param_grid: If *param_grid* is not None and *cv* is given,
                a grid search on the given *param_grid* is performed
                (e.g. *param_grid={'n_estimators': [50, 100]}*).
            cv: If *cv* is not None, perform a cross validation on
                the training data. *cv* should then conform to the
                sklearn standard (e.g. *cv=5* for a 5-fold cross-validation).
            scoring: Scoring strategy, using the sklearn standard.
            label_encoder: Encoder for the labels. Must implement an
                *inverse_transform* method.
            shuffle: Whether to shuffle training data.
        """

        if featurizer:
            if not isinstance(featurizer, MaxHistoryTrackerFeaturizer):
                raise TypeError("Passed featurizer of type {}, should be "
                                "MaxHistoryTrackerFeaturizer."
                                "".format(type(featurizer).__name__))
        super(SklearnPolicy, self).__init__(featurizer, priority)

        self.model = model or self._default_model()
        self.cv = cv
        self.param_grid = param_grid
        self.scoring = scoring
        self.label_encoder = label_encoder
        self.shuffle = shuffle

        # attributes that need to be restored after loading
        self._pickle_params = [
            'model', 'cv', 'param_grid', 'scoring', 'label_encoder']
        self._train_params = kwargs

    @staticmethod
    def _default_model():
        return LogisticRegression(solver="liblinear",
                                  multi_class="auto")

    @property
    def _state(self):
        return {attr: getattr(self, attr) for attr in self._pickle_params}

    def model_architecture(self):
        # filter out kwargs that cannot be passed to model
        self._train_params = self._get_valid_params(self.model.__init__,
                                                    **self._train_params)
        return self.model.set_params(**self._train_params)

    def _extract_training_data(self, training_data):
        # transform y from one-hot to num_classes
        X, y = training_data.X, training_data.y.argmax(axis=-1)
        if self.shuffle:
            X, y = sklearn_shuffle(X, y)
        return X, y

    def _preprocess_data(self, X, y=None):
        Xt = X.reshape(X.shape[0], -1)
        if y is None:
            return Xt
        else:
            yt = self.label_encoder.transform(y)
            return Xt, yt

    def _search_and_score(self, model, X, y, param_grid):
        search = GridSearchCV(
            model,
            param_grid=param_grid,
            cv=self.cv,
            scoring='accuracy',
            verbose=1,
        )
        search.fit(X, y)
        print("Best params:", search.best_params_)
        return search.best_estimator_, search.best_score_

    def train(self,
              training_trackers: List[DialogueStateTracker],
              domain: Domain,
              **kwargs: Any
              ) -> None:

        training_data = self.featurize_for_training(training_trackers,
                                                    domain,
                                                    **kwargs)

        X, y = self._extract_training_data(training_data)
        model = self.model_architecture(**kwargs)
        score = None
        # Note: clone is called throughout to avoid mutating default
        # arguments.
        self.label_encoder = clone(self.label_encoder).fit(y)
        Xt, yt = self._preprocess_data(X, y)

        if self.cv is None:
            model = clone(model).fit(Xt, yt)
        else:
            param_grid = self.param_grid or {}
            model, score = self._search_and_score(
                model, Xt, yt, param_grid)

        self.model = model
        logger.info("Done fitting sklearn policy model")
        if score is not None:
            logger.info("Cross validation score: {:.5f}".format(score))

    def _postprocess_prediction(self, y_proba, domain):
        yp = y_proba[0].tolist()

        # Some classes might not be part of the training labels. Since
        # sklearn does not predict labels it has never encountered
        # during training, it is necessary to insert missing classes.
        indices = self.label_encoder.inverse_transform(np.arange(len(yp)))
        y_filled = [0.0 for _ in range(domain.num_actions)]
        for i, pred in zip(indices, yp):
            y_filled[i] = pred

        return y_filled

    def predict_action_probabilities(self,
                                     tracker: DialogueStateTracker,
                                     domain: Domain) -> List[float]:
        X = self.featurizer.create_X([tracker], domain)
        Xt = self._preprocess_data(X)
        y_proba = self.model.predict_proba(Xt)
        return self._postprocess_prediction(y_proba, domain)

    def persist(self, path: Text) -> None:

        if self.model:
            self.featurizer.persist(path)

            meta = {"priority": self.priority}

            meta_file = os.path.join(path, 'sklearn_policy.json')
            utils.dump_obj_as_json_to_file(meta_file, meta)

            filename = os.path.join(path, 'sklearn_model.pkl')
            with open(filename, 'wb') as f:
                pickle.dump(self._state, f)
        else:
            warnings.warn("Persist called without a trained model present. "
                          "Nothing to persist then!")

    @classmethod
    def load(cls, path: Text) -> Policy:
        filename = os.path.join(path, 'sklearn_model.pkl')
        if not os.path.exists(path):
            raise OSError("Failed to load dialogue model. Path {} "
                          "doesn't exist".format(os.path.abspath(filename)))

        featurizer = TrackerFeaturizer.load(path)
        assert isinstance(featurizer, MaxHistoryTrackerFeaturizer), \
            ("Loaded featurizer of type {}, should be "
             "MaxHistoryTrackerFeaturizer.".format(type(featurizer).__name__))

        meta_file = os.path.join(path, "sklearn_policy.json")
        meta = json.loads(utils.read_file(meta_file))
        policy = cls(featurizer=featurizer, priority=meta["priority"])

        with open(filename, 'rb') as f:
            state = pickle.load(f)
        vars(policy).update(state)

        logger.info("Loaded sklearn model")
        return policy<|MERGE_RESOLUTION|>--- conflicted
+++ resolved
@@ -32,12 +32,8 @@
     def __init__(
         self,
         featurizer: Optional[MaxHistoryTrackerFeaturizer] = None,
-<<<<<<< HEAD
-        model: 'sklearn.base.BaseEstimator' = None,
-=======
         priority: int = 1,
-        model: 'sklearn.base.BaseEstimator' = LogisticRegression(),
->>>>>>> 88a4e142
+        model: Optional['sklearn.base.BaseEstimator'] = None,
         param_grid: Optional[Dict[Text, List] or List[Dict]] = None,
         cv: Optional[int] = None,
         scoring: Optional[Text or List or Dict or Callable] = 'accuracy',
