import argparse
import asyncio
import logging
import os
import tempfile
from typing import Text, Dict, Optional

import rasa_core.cli.train
from rasa_core import config, cli
from rasa_core import utils
from rasa_core.broker import PikaProducer
from rasa_core.domain import TemplateDomain
from rasa_core.interpreter import NaturalLanguageInterpreter
from rasa_core.run import AvailableEndpoints
from rasa_core.tracker_store import TrackerStore
from rasa_core.training.dsl import StoryFileReader
from rasa_core.utils import set_default_subparser

logger = logging.getLogger(__name__)


def create_argument_parser():
    """Parse all the command line arguments for the training script."""

    parser = argparse.ArgumentParser(
        description='Train a dialogue model for Rasa Core. '
                    'The training will use your conversations '
                    'in the story training data format and '
                    'your domain definition to train a dialogue '
                    'model to predict a bots actions.')
    parent_parser = argparse.ArgumentParser(add_help=False)
    cli.train.add_general_args(parent_parser)

    subparsers = parser.add_subparsers(
        help='Training mode of core.',
        dest='mode')
    subparsers.required = True

    train_parser = subparsers.add_parser(
        'default',
        help='train a dialogue model',
        parents=[parent_parser])
    compare_parser = subparsers.add_parser(
        'compare',
        help='train multiple dialogue models to compare '
             'policies',
        parents=[parent_parser])
    interactive_parser = subparsers.add_parser(
        'interactive',
        help='teach the bot with interactive learning',
        parents=[parent_parser])

    cli.train.add_compare_args(compare_parser)
    cli.train.add_interactive_args(interactive_parser)
    cli.train.add_train_args(train_parser)

    return parser


<<<<<<< HEAD
def add_compare_args(parser):
    parser.add_argument(
        '--percentages',
        nargs="*",
        type=int,
        default=[0, 5, 25, 50, 70, 90, 95],
        help="Range of exclusion percentages")
    parser.add_argument(
        '--runs',
        type=int,
        default=3,
        help="Number of runs for experiments")

    cli.arguments.add_output_arg(
        parser,
        help_text="directory to persist the trained model in",
        required=True)
    cli.arguments.add_config_arg(
        parser,
        nargs="*")
    cli.arguments.add_model_and_story_group(
        parser,
        allow_pretrained_model=False)
    cli.arguments.add_domain_arg(
        parser,
        required=True)


def add_interactive_args(parser):
    parser.add_argument(
        '-u', '--nlu',
        type=str,
        default=None,
        help="trained nlu model")
    parser.add_argument(
        '--endpoints',
        default=None,
        help="Configuration file for the connectors as a yml file")
    parser.add_argument(
        '--skip_visualization',
        default=False,
        action='store_true',
        help="disables plotting the visualization during "
             "interactive learning")
    parser.add_argument(
        '--finetune',
        default=False,
        action='store_true',
        help="retrain the model immediately based on feedback.")

    cli.arguments.add_output_arg(
        parser,
        help_text="directory to persist the trained model in",
        required=False)
    cli.arguments.add_config_arg(
        parser,
        nargs=1)
    cli.arguments.add_model_and_story_group(
        parser,
        allow_pretrained_model=True)
    cli.arguments.add_domain_arg(
        parser,
        required=False)


def add_train_args(parser):
    cli.arguments.add_config_arg(
        parser,
        nargs=1)
    cli.arguments.add_output_arg(
        parser,
        help_text="directory to persist the trained model in",
        required=True)
    cli.arguments.add_model_and_story_group(
        parser,
        allow_pretrained_model=False)
    cli.arguments.add_domain_arg(
        parser,
        required=True)


def add_general_args(parser):
    parser.add_argument(
        '--augmentation',
        type=int,
        default=50,
        help="how much data augmentation to use during training")
    parser.add_argument(
        '--dump_stories',
        default=False,
        action='store_true',
        help="If enabled, save flattened stories to a file")
    parser.add_argument(
        '--debug_plots',
        default=False,
        action='store_true',
        help="If enabled, will create plots showing checkpoints "
             "and their connections between story blocks in a  "
             "file called `story_blocks_connections.html`.")

    utils.add_logging_option_arguments(parser)


async def train_dialogue_model(domain_file, stories_file, output_path,
                               interpreter=None,
                               endpoints=AvailableEndpoints(),
                               dump_stories=False,
                               policy_config=None,
                               exclusion_percentage=None,
                               kwargs=None):
=======
def train(domain_file: Text, stories_file: Text, output_path: Text,
          interpreter: Optional[NaturalLanguageInterpreter] = None,
          endpoints: AvailableEndpoints = AvailableEndpoints(),
          dump_stories: bool = False,
          policy_config: Text = None,
          exclusion_percentage: int = None,
          kwargs: Optional[Dict] = None):
    from rasa_core.agent import Agent

>>>>>>> a453bb77
    if not kwargs:
        kwargs = {}

    policies = config.load(policy_config)

    agent = Agent(domain_file,
                  generator=endpoints.nlg,
                  action_endpoint=endpoints.action,
                  interpreter=interpreter,
                  policies=policies)

    data_load_args, kwargs = utils.extract_args(kwargs,
                                                {"use_story_concatenation",
                                                 "unique_last_num_states",
                                                 "augmentation_factor",
                                                 "remove_duplicates",
                                                 "debug_plots"})

    training_data = await agent.load_data(
        stories_file,
        exclusion_percentage=exclusion_percentage,
        **data_load_args)
    agent.train(training_data, **kwargs)
    agent.persist(output_path, dump_stories)

    return agent


def _additional_arguments(args):
    additional = {
        "augmentation_factor": args.augmentation,
        "debug_plots": args.debug_plots
    }
    # remove None values
    return {k: v for k, v in additional.items() if v is not None}


async def train_comparison_models(stories,
                                  domain,
                                  output_path="",
                                  exclusion_percentages=None,
                                  policy_configs=None,
                                  runs=1,
                                  dump_stories=False,
                                  kwargs=None):
    """Train multiple models for comparison of policies"""

    exclusion_percentages = exclusion_percentages or []
    policy_configs = policy_configs or []

    for r in range(runs):
        logging.info("Starting run {}/{}".format(r + 1, runs))

        for i in exclusion_percentages:
            current_round = exclusion_percentages.index(i) + 1

            for policy_config in policy_configs:
                policies = config.load(policy_config)

                if len(policies) > 1:
                    raise ValueError("You can only specify one policy per "
                                     "model for comparison")

                policy_name = type(policies[0]).__name__
                output = os.path.join(output_path, 'run_' + str(r + 1),
                                      policy_name +
                                      str(current_round))

                logging.info("Starting to train {} round {}/{}"
                             " with {}% exclusion"
                             "".format(policy_name, current_round,
                                       len(exclusion_percentages), i))

<<<<<<< HEAD
                await train_dialogue_model(
=======
                train(
>>>>>>> a453bb77
                    domain, stories, output,
                    policy_config=policy_config,
                    exclusion_percentage=i,
                    kwargs=kwargs,
                    dump_stories=dump_stories)


async def get_no_of_stories(story_file, domain):
    """Get number of stories in a file."""

    stories = await StoryFileReader.read_from_folder(
        story_file, TemplateDomain.load(domain))
    return len(stories)


async def do_default_training(cmdline_args, stories, additional_arguments):
    """Train a model."""

<<<<<<< HEAD
    await train_dialogue_model(domain_file=cmdline_args.domain,
                               stories_file=stories,
                               output_path=cmdline_args.out,
                               dump_stories=cmdline_args.dump_stories,
                               policy_config=cmdline_args.config[0],
                               kwargs=additional_arguments)
=======
    train(domain_file=cmdline_args.domain,
          stories_file=stories,
          output_path=cmdline_args.out,
          dump_stories=cmdline_args.dump_stories,
          policy_config=cmdline_args.config[0],
          kwargs=additional_arguments)
>>>>>>> a453bb77


async def do_compare_training(cmdline_args, stories, additional_arguments):
    await train_comparison_models(stories,
                                  cmdline_args.domain,
                                  cmdline_args.out,
                                  cmdline_args.percentages,
                                  cmdline_args.config,
                                  cmdline_args.runs,
                                  cmdline_args.dump_stories,
                                  additional_arguments)

    no_stories = await get_no_of_stories(cmdline_args.stories,
                                         cmdline_args.domain)

    # store the list of the number of stories present at each exclusion
    # percentage
    story_range = [no_stories - round((x / 100.0) * no_stories)
                   for x in cmdline_args.percentages]

    story_n_path = os.path.join(cmdline_args.out, 'num_stories.json')
    utils.dump_obj_as_json_to_file(story_n_path, story_range)


<<<<<<< HEAD
def do_interactive_learning(cmdline_args, stories, additional_arguments, loop):
=======
def do_interactive_learning(cmdline_args, stories, additional_arguments=None):
>>>>>>> a453bb77
    _endpoints = AvailableEndpoints.read_endpoints(cmdline_args.endpoints)
    _interpreter = NaturalLanguageInterpreter.create(cmdline_args.nlu,
                                                     _endpoints.nlu)
    from rasa_core.agent import Agent
    from rasa_core.training import interactive

    if cmdline_args.core:
        if cmdline_args.finetune:
            raise ValueError("--core can only be used without "
                             "--finetune flag.")

        logger.info("Loading a pre-trained model. This means that "
                    "all training-related parameters will be ignored.")

        _broker = PikaProducer.from_endpoint_config(_endpoints.event_broker)
        _tracker_store = TrackerStore.find_tracker_store(
            None,
            _endpoints.tracker_store,
            _broker)

        _agent = Agent.load(cmdline_args.core,
                            interpreter=_interpreter,
                            generator=_endpoints.nlg,
                            tracker_store=_tracker_store,
                            action_endpoint=_endpoints.action)
    else:
        if cmdline_args.out:
            model_directory = cmdline_args.out
        else:
            model_directory = tempfile.mkdtemp(suffix="_core_model")

<<<<<<< HEAD
        _agent = loop.run_until_complete(
            train_dialogue_model(cmdline_args.domain,
                                 stories,
                                 model_directory,
                                 _interpreter,
                                 _endpoints,
                                 cmdline_args.dump_stories,
                                 cmdline_args.config[0],
                                 None,
                                 additional_arguments))
=======
        _agent = train(cmdline_args.domain,
                       stories,
                       model_directory,
                       _interpreter,
                       _endpoints,
                       cmdline_args.dump_stories,
                       cmdline_args.config[0],
                       None,
                       additional_arguments)
>>>>>>> a453bb77

    interactive.run_interactive_learning(
        _agent, stories,
        finetune=cmdline_args.finetune,
        skip_visualization=cmdline_args.skip_visualization)


if __name__ == '__main__':

    # Running as standalone python application
    arg_parser = create_argument_parser()
    set_default_subparser(arg_parser, 'default')
    cmdline_arguments = arg_parser.parse_args()
    additional_args = _additional_arguments(cmdline_arguments)

    utils.configure_colored_logging(cmdline_arguments.loglevel)

    training_stories = rasa_core.cli.train.stories_from_cli_args(
        cmdline_arguments)

    loop = asyncio.get_event_loop()

    if cmdline_arguments.mode == 'default':
        loop.run_until_complete(do_default_training(cmdline_arguments,
                                                    training_stories,
                                                    additional_args))

    elif cmdline_arguments.mode == 'interactive':
        do_interactive_learning(cmdline_arguments,
                                training_stories,
                                additional_args,
                                loop)

    elif cmdline_arguments.mode == 'compare':
        loop.run_until_complete(do_compare_training(cmdline_arguments,
                                                    training_stories,
                                                    additional_args))<|MERGE_RESOLUTION|>--- conflicted
+++ resolved
@@ -57,128 +57,15 @@
     return parser
 
 
-<<<<<<< HEAD
-def add_compare_args(parser):
-    parser.add_argument(
-        '--percentages',
-        nargs="*",
-        type=int,
-        default=[0, 5, 25, 50, 70, 90, 95],
-        help="Range of exclusion percentages")
-    parser.add_argument(
-        '--runs',
-        type=int,
-        default=3,
-        help="Number of runs for experiments")
-
-    cli.arguments.add_output_arg(
-        parser,
-        help_text="directory to persist the trained model in",
-        required=True)
-    cli.arguments.add_config_arg(
-        parser,
-        nargs="*")
-    cli.arguments.add_model_and_story_group(
-        parser,
-        allow_pretrained_model=False)
-    cli.arguments.add_domain_arg(
-        parser,
-        required=True)
-
-
-def add_interactive_args(parser):
-    parser.add_argument(
-        '-u', '--nlu',
-        type=str,
-        default=None,
-        help="trained nlu model")
-    parser.add_argument(
-        '--endpoints',
-        default=None,
-        help="Configuration file for the connectors as a yml file")
-    parser.add_argument(
-        '--skip_visualization',
-        default=False,
-        action='store_true',
-        help="disables plotting the visualization during "
-             "interactive learning")
-    parser.add_argument(
-        '--finetune',
-        default=False,
-        action='store_true',
-        help="retrain the model immediately based on feedback.")
-
-    cli.arguments.add_output_arg(
-        parser,
-        help_text="directory to persist the trained model in",
-        required=False)
-    cli.arguments.add_config_arg(
-        parser,
-        nargs=1)
-    cli.arguments.add_model_and_story_group(
-        parser,
-        allow_pretrained_model=True)
-    cli.arguments.add_domain_arg(
-        parser,
-        required=False)
-
-
-def add_train_args(parser):
-    cli.arguments.add_config_arg(
-        parser,
-        nargs=1)
-    cli.arguments.add_output_arg(
-        parser,
-        help_text="directory to persist the trained model in",
-        required=True)
-    cli.arguments.add_model_and_story_group(
-        parser,
-        allow_pretrained_model=False)
-    cli.arguments.add_domain_arg(
-        parser,
-        required=True)
-
-
-def add_general_args(parser):
-    parser.add_argument(
-        '--augmentation',
-        type=int,
-        default=50,
-        help="how much data augmentation to use during training")
-    parser.add_argument(
-        '--dump_stories',
-        default=False,
-        action='store_true',
-        help="If enabled, save flattened stories to a file")
-    parser.add_argument(
-        '--debug_plots',
-        default=False,
-        action='store_true',
-        help="If enabled, will create plots showing checkpoints "
-             "and their connections between story blocks in a  "
-             "file called `story_blocks_connections.html`.")
-
-    utils.add_logging_option_arguments(parser)
-
-
-async def train_dialogue_model(domain_file, stories_file, output_path,
-                               interpreter=None,
-                               endpoints=AvailableEndpoints(),
-                               dump_stories=False,
-                               policy_config=None,
-                               exclusion_percentage=None,
-                               kwargs=None):
-=======
-def train(domain_file: Text, stories_file: Text, output_path: Text,
-          interpreter: Optional[NaturalLanguageInterpreter] = None,
-          endpoints: AvailableEndpoints = AvailableEndpoints(),
-          dump_stories: bool = False,
-          policy_config: Text = None,
-          exclusion_percentage: int = None,
-          kwargs: Optional[Dict] = None):
+async def train(domain_file: Text, stories_file: Text, output_path: Text,
+                interpreter: Optional[NaturalLanguageInterpreter] = None,
+                endpoints: AvailableEndpoints = AvailableEndpoints(),
+                dump_stories: bool = False,
+                policy_config: Text = None,
+                exclusion_percentage: int = None,
+                kwargs: Optional[Dict] = None):
     from rasa_core.agent import Agent
 
->>>>>>> a453bb77
     if not kwargs:
         kwargs = {}
 
@@ -252,11 +139,7 @@
                              "".format(policy_name, current_round,
                                        len(exclusion_percentages), i))
 
-<<<<<<< HEAD
-                await train_dialogue_model(
-=======
-                train(
->>>>>>> a453bb77
+                await train(
                     domain, stories, output,
                     policy_config=policy_config,
                     exclusion_percentage=i,
@@ -275,21 +158,12 @@
 async def do_default_training(cmdline_args, stories, additional_arguments):
     """Train a model."""
 
-<<<<<<< HEAD
-    await train_dialogue_model(domain_file=cmdline_args.domain,
-                               stories_file=stories,
-                               output_path=cmdline_args.out,
-                               dump_stories=cmdline_args.dump_stories,
-                               policy_config=cmdline_args.config[0],
-                               kwargs=additional_arguments)
-=======
-    train(domain_file=cmdline_args.domain,
-          stories_file=stories,
-          output_path=cmdline_args.out,
-          dump_stories=cmdline_args.dump_stories,
-          policy_config=cmdline_args.config[0],
-          kwargs=additional_arguments)
->>>>>>> a453bb77
+    await train(domain_file=cmdline_args.domain,
+                stories_file=stories,
+                output_path=cmdline_args.out,
+                dump_stories=cmdline_args.dump_stories,
+                policy_config=cmdline_args.config[0],
+                kwargs=additional_arguments)
 
 
 async def do_compare_training(cmdline_args, stories, additional_arguments):
@@ -314,11 +188,9 @@
     utils.dump_obj_as_json_to_file(story_n_path, story_range)
 
 
-<<<<<<< HEAD
-def do_interactive_learning(cmdline_args, stories, additional_arguments, loop):
-=======
-def do_interactive_learning(cmdline_args, stories, additional_arguments=None):
->>>>>>> a453bb77
+def do_interactive_learning(cmdline_args, stories,
+                            additional_arguments=None,
+                            loop=None):
     _endpoints = AvailableEndpoints.read_endpoints(cmdline_args.endpoints)
     _interpreter = NaturalLanguageInterpreter.create(cmdline_args.nlu,
                                                      _endpoints.nlu)
@@ -350,28 +222,18 @@
         else:
             model_directory = tempfile.mkdtemp(suffix="_core_model")
 
-<<<<<<< HEAD
+        if not loop:
+            loop = asyncio.get_event_loop()
         _agent = loop.run_until_complete(
-            train_dialogue_model(cmdline_args.domain,
-                                 stories,
-                                 model_directory,
-                                 _interpreter,
-                                 _endpoints,
-                                 cmdline_args.dump_stories,
-                                 cmdline_args.config[0],
-                                 None,
-                                 additional_arguments))
-=======
-        _agent = train(cmdline_args.domain,
-                       stories,
-                       model_directory,
-                       _interpreter,
-                       _endpoints,
-                       cmdline_args.dump_stories,
-                       cmdline_args.config[0],
-                       None,
-                       additional_arguments)
->>>>>>> a453bb77
+            train(cmdline_args.domain,
+                  stories,
+                  model_directory,
+                  _interpreter,
+                  _endpoints,
+                  cmdline_args.dump_stories,
+                  cmdline_args.config[0],
+                  None,
+                  additional_arguments))
 
     interactive.run_interactive_learning(
         _agent, stories,
@@ -389,10 +251,10 @@
 
     utils.configure_colored_logging(cmdline_arguments.loglevel)
 
-    training_stories = rasa_core.cli.train.stories_from_cli_args(
-        cmdline_arguments)
-
     loop = asyncio.get_event_loop()
+
+    training_stories = loop.run_until_complete(
+        rasa_core.cli.train.stories_from_cli_args(cmdline_arguments))
 
     if cmdline_arguments.mode == 'default':
         loop.run_until_complete(do_default_training(cmdline_arguments,
